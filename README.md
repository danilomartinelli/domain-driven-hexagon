# Domain-Driven Hexagon

Main emphasis of this project is to provide recommendations on how to design software applications. In this readme are presented some of the techniques, tools, best practices, architectural patterns and guidelines gathered from different sources.

**Everything below should be seen as a recommendation**. Keep in mind that different projects have different requirements, so any pattern mentioned in this readme can be replaced or skipped if needed.

Code examples are written using [NodeJS](https://nodejs.org/en/), [TypeScript](https://www.typescriptlang.org/), [NestJS](https://docs.nestjs.com/) framework and [Typeorm](https://www.npmjs.com/package/typeorm) for the database access.

Though patterns and principles presented here are **framework/language agnostic**, so above technologies can be easily replaced with any alternative. No matter what language or framework is used, any application can benefit from principles described below.

**Note**: code examples are adapted to TypeScript and mentioned above frameworks so may not fit well for other languages. Also remember that code examples presented here are just examples and must be changed according to project's needs or personal preference.

## Table of Contents

- [Architecture](#Architecture)

  - [Diagram](#Diagram)
  - [Modules](#Modules)
  - [Application Core](#Application-Core)
  - [Application layer](#Application-layer)
    - [Application Services](#Application-Services)
    - [Commands and Queries](#Commands-and-Queries)
    - [Ports](#Ports)
  - [Domain Layer](#Domain-Layer)
    - [Entities](#Entities)
    - [Aggregates](#Aggregates)
    - [Domain Events](#Domain-Events)
    - [Integration Events](#Integration-Events)
    - [Domain Services](#Domain-Services)
    - [Value Objects](#Value-Objects)
    - [Enforcing invariants of Domain Objects](#Enforcing-invariants-of-Domain-Objects)
    - [Domain Errors](#Domain-Errors)
    - [Using libraries inside application's core](#Using-libraries-inside-applications-core)
  - [Interface Adapters](#Interface-Adapters)
    - [Controllers](#Controllers)
    - [DTOs](#DTOs)
  - [Infrastructure](#Infrastructure)
    - [Adapters](#Adapters)
    - [Repositories](#Repositories)
    - [Persistence models](#Persistence-models)
    - [Other things that can be a part of Infrastructure layer](#Other-things-that-can-be-a-part-of-Infrastructure-layer)
  - [Recommendations for smaller APIs](#Recommendations-for-smaller-APIs)
  - [General recommendations on architectures, best practices, design patterns and principles](#General-recommendations-on-architectures-best-practices-design-patterns-and-principles)

- [Other recommendations and best practices](#Other-recommendations-and-best-practices)

  - [Testing](#Testing)
    - [Load Testing](#Load-Testing)
    - [Fuzz Testing](#Fuzz-Testing)
  - [Configuration](#Configuration)
  - [Logging](#Logging)
  - [Health monitoring](#Health-monitoring)
  - [Folder and File Structure](#Folder-and-File-Structure)
  - [File names](#File-names)
  - [Static Code Analysis](#Static-Code-Analysis)
  - [Code formatting](#Code-formatting)
  - [Documentation](#Documentation)
  - [Make application easy to setup](#Make-application-easy-to-setup)
  - [Seeds](#Seeds)
  - [Migrations](#Migrations)
  - [Rate Limiting](#Rate-Limiting)
  - [Code Generation](#Code-Generation)
  - [Custom utility types](#Custom-utility-types)
  - [Pre-push/pre-commit hooks](#Pre-pushpre-commit-hooks)
  - [Prevent massive inheritance chains](#Prevent-massive-inheritance-chains)
  - [Conventional commits](#Conventional-commits)

- [Additional resources](#Additional-resources)
  - [Articles](#Articles)
  - [Github Repositories](#Github-repositories)
  - [Documentation websites](#Documentation-websites)
  - [Blogs](#Blogs)
  - [Videos](#Videos)
  - [Books](#Books)

# Architecture

Mainly based on:

- [Domain-Driven Design (DDD)](https://en.wikipedia.org/wiki/Domain-driven_design)
- [Hexagonal (Ports and Adapters) Architecture](https://blog.octo.com/en/hexagonal-architecture-three-principles-and-an-implementation-example/)
- [Secure by Design](https://www.manning.com/books/secure-by-design)
- [Clean Architecture](https://blog.cleancoder.com/uncle-bob/2012/08/13/the-clean-architecture.html)
- [Onion Architecture](https://herbertograca.com/2017/09/21/onion-architecture/)
- [SOLID Principles](https://en.wikipedia.org/wiki/SOLID)
- [Software Design Patterns](https://refactoring.guru/design-patterns/what-is-pattern)

And many other sources (more links below in every chapter).

Before we begin, here are the PROS and CONS of using a complete architecture like this:

#### Pros

- Independent of external frameworks, technologies, databases, etc. Frameworks and external resources can be plugged/unplugged with much less effort.
- Easily testable and scalable.
- More secure. Some security principles are baked in design itself.
- The solution can be worked on and maintained by different teams, without stepping on each other's toes.
- Easier to add new features. As the system grows over time, the difficulty in adding new features remains constant and relatively small.
- If the solution is properly broken apart along [bounded context](https://martinfowler.com/bliki/BoundedContext.html) lines, it becomes easy to convert pieces of it into microservices if needed.

#### Cons

- This is a sophisticated architecture which requires a firm understanding of quality software principles, such as SOLID, Clean/Hexagonal Architecture, Domain-Driven Design, etc. Any team implementing such a solution will almost certainly require an expert to drive the solution and keep it from evolving the wrong way and accumulating technical debt.

- Some of the practices presented here are not recommended for small-medium sized applications with not a lot of business logic. There is added up-front complexity to support all those building blocks and layers, boilerplate code, abstractions, data mapping etc. thus implementing a complete architecture like this is generally ill-suited to simple [CRUD](https://en.wikipedia.org/wiki/Create,_read,_update_and_delete) applications and could over-complicate such solutions. Some of the described below principles can be used in a smaller sized applications but must be implemented only after analyzing and understanding all pros and cons.

# Diagram

![Domain-Driven Hexagon](assets/images/DomainDrivenHexagon.png)
<sup>Diagram is mostly based on [this one](https://github.com/hgraca/explicit-architecture-php#explicit-architecture-1) + others found online</sup>

In short, data flow looks like this (from left to right):

- Request/CLI command/event is sent to the controller using plain DTO;
- Controller parses this DTO, maps it to a Command/Query object format and passes it to a Application service;
- Application service handles this Command/Query; it executes business logic using domain services and/or entities and uses the infrastructure layer through ports;
- Infrastructure layer uses a mapper to convert data to format that it needs, uses repositories to fetch/persist data and adapters to send events or do other I/O communications, maps data back to domain format and returns it back to Application service;
- After application service finishes doing it's job, it returns data/confirmation back to Controllers;
- Controllers return data back to the user (if application has presenters/views, those are returned instead).

Each layer is in charge of it's own logic and has building blocks that usually should follow a [Single-responsibility principle](https://en.wikipedia.org/wiki/Single-responsibility_principle) when possible and when it makes sense (for example, using `Repositories` only for database access, using `Entities` for business logic etc).

**Keep in mind** that different projects can have more or less steps/layers/building blocks than described here. Add more if application requires it, and skip some if application is not that complex and doesn't need all that abstraction.

General recommendation for any project: analyze how big/complex the application will be, find a compromise and use as many layers/building blocks as needed for the project and skip ones that may over-complicate things.

More in details on each step below.

# Modules

This project's code examples use separation by modules (also called components). Each module's name should reflect an important concept from the Domain and have its own folder with a dedicated codebase, and each use case inside that module gets it's own folder to store most of the things it needs (this is also called _Vertical Slicing_).

It is easier to work on things that change together if those things are gathered relatively close to each other. Think of a module as a "box" that groups together related business logic.

Try not to create dependencies between modules or use cases, move shared logic into a separate files and make both depend on that instead of depending on each other.

Try to make every module independent and keep interactions between modules minimal. Think of each module as a mini application bounded by a single context. Try to avoid direct imports between modules (like importing a service from other domain) since this creates [tight coupling](<https://en.wikipedia.org/wiki/Coupling_(computer_programming)>). To avoid coupling modules can communicate with each other by using a message bus, for example you can send commands using a commands bus or subscribe to events that other modules emit (more info on events and commands bus below).

This approach ensures [loose coupling](https://en.wikipedia.org/wiki/Loose_coupling), and, if bounded contexts are defined and designed properly, each module can be easily separated into a microservice if needed without touching any domain logic.

Read more about modular programming benefits:

- [Modular programming: Beyond the spaghetti mess](https://www.tiny.cloud/blog/modular-programming-principle/).
- [What are Modules in Domain Driven Design?](https://www.culttt.com/2014/12/10/modules-domain-driven-design/)

Each module is separated in layers described below.

# Application Core

This is the core of the system which is built using [DDD building blocks](https://dzone.com/articles/ddd-part-ii-ddd-building-blocks):

**Domain layer**:

- Entities
- Aggregates
- Domain Services
- Value Objects
- Domain Errors

**Application layer**:

- Application Services
- Commands and Queries
- Ports

_More building blocks may be added if needed._

---

# Application layer

## Application Services

Are also called "Workflow Services", "Use Cases", "Interactors" etc.
These services orchestrate the steps required to fulfill the commands imposed by the client.

- Typically used to orchestrate how the outside world interacts with your application and performs tasks required by the end users.
- Contain no domain-specific business logic;
- Operate on scalar types, transforming them into Domain types. A scalar type can be considered any type that's unknown to the Domain Model. This includes primitive types and types that don't belong to the Domain.
- Application services declare dependencies on infrastructural services required to execute domain logic (by using ports).
- Are used in order to fetch domain `Entities` (or anything else) from database/outside world through ports;
- Execute other out-of-process communications through `Ports` (like event emits, sending emails etc);
- In case of interacting with one Entity/Aggregate, executes its methods directly;
- In case of working with multiple Entities/Aggregates, uses a `Domain Service` to orchestrate them;
- Are basically a `Command`/`Query` handlers;
- Should not depend on other application services since it may cause problems (like cyclic dependencies);

One service per use case is considered a good practice.

<details>
<summary>What are "Use Cases"?</summary>

[wiki](https://en.wikipedia.org/wiki/Use_case):

> In software and systems engineering, a use case is a list of actions or event steps typically defining the interactions between a role (known in the Unified Modeling Language as an actor) and a system to achieve a goal.

Use cases are, simply said, list of actions required from an application.

---

</details>

Example file: [create-user.service.ts](src/modules/user/commands/create-user/create-user.service.ts)

More about services:

- [Domain-Application-Infrastructure Services pattern](https://badia-kharroubi.gitbooks.io/microservices-architecture/content/patterns/tactical-patterns/domain-application-infrastructure-services-pattern.html)
- [Services in DDD finally explained](https://developer20.com/services-in-ddd-finally-explained/)

## Commands and Queries

This principle is called [Command–Query Separation(CQS)](https://en.wikipedia.org/wiki/Command%E2%80%93query_separation). When possible, methods should be separated into `Commands` (state-changing operations) and `Queries` (data-retrieval operations). To make a clear distinction between those two types of operations, input objects can be represented as `Commands` and `Queries`. Before DTO reaches the domain, it is converted into a `Command`/`Query` object.

### Commands

`Command` is an object that signals user intent, for example `CreateUserCommand`. It describes a single action (but does not perform it).

`Commands` are used for state-changing actions, like creating new user and saving it to the database. Create, Update and Delete operations are considered as state-changing.

Data retrieval is responsibility of `Queries`, so `Command` methods should not return business data.

Some CQS purists may say that a `Command` shouldn't return anything at all. But you will need at least an ID of a created item to access it later. To achieve that you can let clients generate a [UUID](https://en.wikipedia.org/wiki/Universally_unique_identifier) (more info here: [CQS versus server generated IDs](https://blog.ploeh.dk/2014/08/11/cqs-versus-server-generated-ids/)).

Though, violating this rule and returning some metadata, like `ID` of a created item, redirect link, confirmation message, status, or other metadata is a more practical approach than following dogmas.

All changes done by `Commands` (or by events or anything else) across multiple aggregates should be saved in a single database transaction (if you are using a single database). This means that inside a single process, one command/request to your application usually should execute **only one** [transactional operation](https://en.wikipedia.org/wiki/Database_transaction) to save **all** changes (or cancel **all** changes of that command/request in case if something fails). This should be done to maintain consistency. To do that you can wrap database operations in a transaction or use something like [Unit of Work](https://java-design-patterns.com/patterns/unit-of-work/) pattern. Example: [create-user.service.ts](src/modules/user/commands/create-user/create-user.service.ts) - notice how it gets a transactional repository from `this.unitOfWork`.

**Note**: `Command` is similar but not the same as described here: [Command Pattern](https://refactoring.guru/design-patterns/command). There are multiple definitions across the internet with similar but slightly different implementations.

To execute a command you can use a `Command Bus` instead of importing a service directly. This will decouple a command Invoker from a Receiver so you can send your commands from anywhere without creating coupling.

Example files:

- [create-user.command.ts](src/modules/user/commands/create-user/create-user.command.ts) - a command Object
- [create-user.message.controller.ts](src/modules/user/commands/create-user/create-user.message.controller.ts) - controller executes a command using a bus. This decouples it from a command handler.
- [create-user.service.ts](src/modules/user/commands/create-user/create-user.service.ts) - a command handler
- [command-handler.base.ts](src/libs/ddd/domain/base-classes/command-handler.base.ts) - command handler base class that wraps execution in a transaction.

Read more:

- [What is a command bus and why should you use it?](https://barryvanveen.nl/blog/49-what-is-a-command-bus-and-why-should-you-use-it)

### Queries

`Query` is similar to a `Command`. It signals user intent to find something and describes how to do it.

`Query` is used for retrieving data and should not make any state changes (like writes to the database, files etc).

Queries are usually just a data retrieval operation and have no business logic involved; so, if needed, application and domain layers can be bypassed completely. Though, if some additional non-state changing logic has to be applied before returning a query response (like calculating something), it can be done in a application/domain layer.

Similarly to Commands, Queries can use a `Query Bus` if needed. This way you can query anything from anywhere without importing repositories directly and avoid coupling.

Example files:

- [find-users.query.ts](src/modules/user/queries/find-users/find-users.query.ts) - query object
- [find-users.query-handler.ts](src/modules/user/queries/find-users/find-users.query-handler.ts) - example of a query bypassing application/domain layers completely

---

By enforcing `Command` and `Query` separation, the code becomes simpler to understand. One changes something, another just retrieves data.

Also, following CQS from the start will facilitate separating write and read models into different databases (CQRS) if someday in the future the need for it arises.

**Note**: this repo uses [NestJS CQRS](https://docs.nestjs.com/recipes/cqrs) package that provides a command/query bus.

Read more about CQS and CQRS:

- [Command Query Segregation](https://khalilstemmler.com/articles/oop-design-principles/command-query-segregation/).
- [Exposing CQRS Through a RESTful API](https://www.infoq.com/articles/rest-api-on-cqrs/)
- [What is the CQRS pattern?](https://docs.microsoft.com/en-us/azure/architecture/patterns/cqrs)
- [CQRS and REST: the perfect match](https://lostechies.com/jimmybogard/2016/06/01/cqrs-and-rest-the-perfect-match/)

---

## Ports

Ports (for Driven Adapters) are interfaces that define contracts which must be implemented by infrastructure adapters in order to execute some action more related to technology details rather than business logic. Ports act like abstractions for technology details that business logic does not care about.

In Application Core **dependencies point inwards**. Outer layers can depend on inner layers, but inner layers never depend on outer layers. Application Core shouldn't depend on frameworks or access external resources directly. Any external calls to out-of-process resources/retrieval of data from remote processes should be done through `ports` (interfaces), with class implementations created somewhere in infrastructure layer and injected into application's core ([Dependency Injection](https://en.wikipedia.org/wiki/Dependency_injection) and [Dependency Inversion](https://en.wikipedia.org/wiki/Dependency_inversion_principle)). This makes business logic independent of technology, facilitates testing, allows to plug/unplug/swap any external resources easily making application modular and [loosely coupled](https://en.wikipedia.org/wiki/Loose_coupling).

- Ports are basically just interfaces that define what has to be done and don't care about how it is done.
- Ports can be created to abstract I/O operations, technology details, invasive libraries, legacy code etc. from the Domain.
- Ports should be created to fit the Domain needs, not simply mimic the tools APIs.
- Mock implementations can be passed to ports while testing. Mocking makes your tests faster and independent from the environment.
- When designing ports, remember about [Interface segregation principle](https://en.wikipedia.org/wiki/Interface_segregation_principle). Split large interfaces into a smaller ones when it makes sense, but also keep in mind to not overdo it when not necessary.
- Ports can also help to delay decisions. Domain layer can be implemented before even deciding what technologies (frameworks, database etc) will be used.

**Note**: since most ports implementations are injected and executed in application service, Application Layer can be a good place to keep those ports. But there are times when Domain Layer's business logic depends on executing some external resource, in that case those ports can be put in a Domain Layer.

**Note**: creating ports in smaller applications/APIs may overcomplicate such solutions by adding unnecessary abstractions. Using concrete implementations directly instead of ports may be enough in such applications. Consider all pros and cons before using this pattern.

Example files:

- [repository.ports.ts](src/libs/ddd/domain/ports/repository.ports.ts)
- [logger.port.ts](src/libs/ddd/domain/ports/logger.port.ts)

---

# Domain Layer

This layer contains application's business rules.

Domain should only operate using domain objects, most important ones are described below.

## Entities

Entities are the core of the domain. They encapsulate Enterprise wide business rules and attributes. An entity can be an object with properties and methods, or it can be a set of data structures and functions.

Entities represent business models and express what properties a particular model has, what it can do, when and at what conditions it can do it. An example of business model can be a User, Product, Booking, Ticket, Wallet etc.

Entities must always protect it's [invariant](https://en.wikipedia.org/wiki/Class_invariant):

> Domain entities should always be valid entities. There are a certain number of invariants for an object that should always be true. For example, an order item object always has to have a quantity that must be a positive integer, plus an article name and price. Therefore, invariants enforcement is the responsibility of the domain entities (especially of the aggregate root) and an entity object should not be able to exist without being valid.

Entities:

- Contain Domain business logic. Avoid having business logic in your services when possible, this leads to [Anemic Domain Model](https://martinfowler.com/bliki/AnemicDomainModel.html) (domain services are exception for business logic that can't be put in a single entity).
- Have an identity that defines it and makes it distinguishable from others. It's identity is consistent during its life cycle.
- Equality between two entities is determined by comparing their identificators (usually its `id` field).
- Can contain other objects, such as other entities or value objects.
- Are responsible for collecting all the understanding of state and how it changes in the same place.
- Responsible for the coordination of operations on the objects it owns.
- Know nothing about upper layers (services, controllers etc).
- Domain entities data should be modelled to accommodate business logic, not some database schema.
- Entities must protect their invariants, try to avoid public setters - update state using methods and execute invariant validation on each update if needed (this can be a simple `validate()` method that checks if business rules are not violated by update).
- Must be consistent on creation. Validate Entities and other domain objects on creation and throw an error on first failure. [Fail Fast](https://en.wikipedia.org/wiki/Fail-fast).
- Avoid no-arg (empty) constructors, accept and validate all required properties in a constructor (or in a factory method like `create()`).
- For optional properties that require some complex setting up, [Fluent interface](https://en.wikipedia.org/wiki/Fluent_interface) and [Builder Pattern](https://refactoring.guru/design-patterns/builder) can be used.
- Make Entities partially immutable. Identify what properties shouldn't change after creation and make them `readonly` (for example `id` or `createdAt`).

**Note**: A lof of people tend to create one module per entity, but this approach is not very good. Each module may have multiple entities. One thing to keep in mind is that putting entities in a single module requires those entities to have related business logic, don't group unrelated entities in one module.

Example files:

- [user.entity.ts](src/modules/user/domain/entities/user.entity.ts)

Read more:

- [Domain Entity pattern](https://badia-kharroubi.gitbooks.io/microservices-architecture/content/patterns/tactical-patterns/domain-entity-pattern.html)
- [Secure by design: Chapter 6 Ensuring integrity of state](https://livebook.manning.com/book/secure-by-design/chapter-6/)

---

## Aggregates

[Aggregate](https://martinfowler.com/bliki/DDD_Aggregate.html) is a cluster of domain objects that can be treated as a single unit. It encapsulates entities and value objects which conceptually belong together. It also contains a set of operations which those domain objects can be operated on.

- Aggregates help to simplify the domain model by gathering multiple domain objects under a single abstraction.
- Aggregates should not be influenced by data model. Associations between domain objects are not the same as database relationships.
- Aggregate root is an entity that contains other entities/value objects and all logic to operate them.
- Aggregate root has global identity ([UUID / GUID](https://en.wikipedia.org/wiki/Universally_unique_identifier) / primary key). Entities inside the aggregate boundary have local identities, unique only within the Aggregate.
- Aggregate root is a gateway to entire aggregate. Any references from outside the aggregate should **only** go to the aggregate root.
- Any operations on an aggregate must be [transactional operations](https://en.wikipedia.org/wiki/Database_transaction). Either everything gets saved/updated/deleted or nothing.
- Only Aggregate Roots can be obtained directly with database queries. Everything else must be done through traversal.
- Similar to `Entities`, aggregates must protect their invariants through entire lifecycle. When a change to any object within the Aggregate boundary is committed, all invariants of the whole Aggregate must be satisfied. Simply said, all objects in an aggregate must be consistent, meaning that if one object inside an aggregate changes state, this shouldn't conflict with other domain objects inside this aggregate (this is called _Consistency Boundary_).
- Objects within the Aggregate can reference other Aggregate roots via their globally unique identifier (id). Avoid holding a direct object reference.
- Try to avoid aggregates that are too big, this can lead to performance and maintaining problems.
- Aggregates can publish `Domain Events` (more on that below).

All of this rules just come from the idea of creating a boundary around Aggregates. The boundary simplifies business model, as it forces us to consider each relationship very carefully, and within a well-defined set of rules.

In summary, if you combine multiple related entities and value objects inside one root `Entity`, this root `Entity` becomes an `Aggregate Root`, and this cluster of related entities and value objects becomes an `Aggregate`.

Example files:

- [aggregate-root.base.ts](src/libs/ddd/domain/base-classes/aggregate-root.base.ts) - abstract base class.
- [user.entity.ts](src/modules/user/domain/entities/user.entity.ts) - aggregates are just entities that have to follow a set of specific rules described above.

Read more:

- [Understanding Aggregates in Domain-Driven Design](https://dzone.com/articles/domain-driven-design-aggregate)
- [What Are Aggregates In Domain-Driven Design?](https://www.jamesmichaelhickey.com/domain-driven-design-aggregates/) <- this is a series of multiple articles, don't forget to click "Next article" at the end.
- [Effective Aggregate Design Part I: Modeling a Single Aggregate](https://www.dddcommunity.org/wp-content/uploads/files/pdf_articles/Vernon_2011_1.pdf)
- [Effective Aggregate Design Part II: Making Aggregates Work Together](https://www.dddcommunity.org/wp-content/uploads/files/pdf_articles/Vernon_2011_2.pdf)

---

## Domain Events

Domain event indicates that something happened in a domain that you want other parts of the same domain (in-process) to be aware of. Domain events are just messages pushed to an in-memory domain event dispatcher.

For example, if a user buys something, you may want to:

- Update his shopping cart;
- Withdraw money from his wallet;
- Create a new shipping order;
- Perform other domain operations that are not a concern of an aggregate that executes a "buy" command.

Typical approach that is usually used involves executing all this logic in a service that performs a buy operation. But this creates coupling between different subdomains.

An alternative approach would be publishing a `Domain Event`. If executing a command related to one aggregate instance requires additional domain rules to be run on one or more additional aggregates, you can design and implement those side effects to be triggered by Domain Events. Propagation of state changes across multiple aggregates within the same domain model can be performed by subscribing to a concrete `Domain Event` and creating as many event handlers as needed. This prevents coupling between aggregates.

Domain Events may be useful for creating an [audit log](https://en.wikipedia.org/wiki/Audit_trail) to track all changes to important entities by saving each event to the database. Read more on why audit logs may be useful: [Why soft deletes are evil and what to do instead](https://jameshalsall.co.uk/posts/why-soft-deletes-are-evil-and-what-to-do-instead).

All changes done by Domain Events (or by anything else) across multiple aggregates in a single process should be saved in a single database transaction to maintain consistency. Wrapping an entire flow in a transaction or using patterns like [Unit of Work](https://java-design-patterns.com/patterns/unit-of-work/) or similar can help with that.

There are multiple ways on implementing an event bus for Domain Events, for example by using ideas from patterns like [Mediator](https://refactoring.guru/design-patterns/mediator) or [Observer](https://refactoring.guru/design-patterns/observer).

Examples:

- [domain-events.ts](src/libs/ddd/domain/domain-events/domain-events.ts) - this class is responsible for providing publish/subscribe functionality for anyone who needs to emit or listen to events. Keep in mind that this is just a proof of concept example and may not be a best solution for a production application.
- [user-created.domain-event.ts](src/modules/user/domain/events/user-created.domain-event.ts) - simple object that holds data related to published event.
- [create-wallet-when-user-is-created.domain-event-handler.ts](src/modules/wallet/application/event-handlers/create-wallet-when-user-is-created.domain-event-handler.ts) - this is an example of Domain Event Handler that executes some actions when a domain event is raised (in this case, when user is created it also creates a wallet for that user).
- [typeorm.repository.base.ts](src/libs/ddd/infrastructure/database/base-classes/typeorm.repository.base.ts) - repository publishes all domain events for execution when it persists changes to an aggregate.
- [typeorm-unit-of-work.ts](src/libs/ddd/infrastructure/database/base-classes/typeorm-unit-of-work.ts) - this ensures that all changes are saved in a single database transaction. Keep in mind that this is a naive implementation of a Unit of Work as it only wraps execution into a transaction. Proper Unit of Work implementation requires storing all changes in memory first. [Mikro-orm](https://www.npmjs.com/package/mikro-orm) is a nice ORM for nodejs that can be used instead of [typeorm](https://www.npmjs.com/package/typeorm) to have a proper Unit of Work pattern. Read more about [mikro-orm unit of work](https://mikro-orm.io/docs/unit-of-work/).
- [unit-of-work.ts](src/infrastructure/database/unit-of-work/unit-of-work.ts) - here you create factories for specific Domain Repositories that are used in a transaction.
- [create-user.service.ts](src/modules/user/commands/create-user/create-user.service.ts) - here we get a user repository from a `UnitOfWork` and execute a transaction.

To have a better understanding on domain events and implementation read this:

- [Domain Event pattern](https://badia-kharroubi.gitbooks.io/microservices-architecture/content/patterns/tactical-patterns/domain-event-pattern.html)
- [Domain events: design and implementation](https://docs.microsoft.com/en-us/dotnet/architecture/microservices/microservice-ddd-cqrs-patterns/domain-events-design-implementation)

**Additional notes**:

- This project uses custom implementation for publishing Domain Events. Reason for not using [Node Event Emitter](https://nodejs.org/api/events.html) or packages that offer an event bus (like [NestJS CQRS](https://docs.nestjs.com/recipes/cqrs)) is that they don't offer an option to `await` for all events to finish, which is useful when making all events a part of a transaction. Inside a single process either all changes done by events should be saved, or none of them in case if one of the events fails.

- Transactions are not required for some operations (for example queries or operations that don't cause any side-effects in other aggregates) so you may skip using a unit of work in this cases and just use a regular repository injected through a constructor instead of a transactional repository.

- While using only events for complex workflows with a lot of steps it will be hard to track everything that is happening across the application. One event may trigger another one, then another one, and so on. To track the entire workflow you'll have to go multiple places and search for an event handler for each step which is hard to maintain. In this cases using a service/orchestrator/mediator might be a preferred approach than only using events since you will have an entire workflow in one place. This might create some coupling, but is easier to maintain. Don't rely on events only, pick the right tool for the job.

- In some cases you will not be able to save all changes done by your events to multiple aggregates in a single transaction. For example if you are using microservices that span transaction between multiple services, or [Event Sourcing pattern](https://docs.microsoft.com/en-us/azure/architecture/patterns/event-sourcing) that has a single stream per aggregate. In this case saving events across multiple aggregates can be eventually consistent (for example by using [Sagas](https://microservices.io/patterns/data/saga.html) with compensating events or a [Process Manager](https://www.enterpriseintegrationpatterns.com/patterns/messaging/ProcessManager.html) or something similar).

## Integration Events

Out-of-process communications (calling microservices, external apis) are called `Integration Events`. If sending a Domain Event to external process is needed then domain event handler should send an `Integration Event`.

Integration Events usually should be published only after all Domain Events finished executing and saving all changes to the database.

To handle integration events in microservices you may need an external message broker / event bus like [RabbitMQ](https://www.rabbitmq.com/) or [Kafka](https://kafka.apache.org/) together with patterns like [Transactional outbox](https://microservices.io/patterns/data/transactional-outbox.html), [Change Data Capture](https://en.wikipedia.org/wiki/Change_data_capture), [Sagas](https://microservices.io/patterns/data/saga.html) or a [Process Manager](https://www.enterpriseintegrationpatterns.com/patterns/messaging/ProcessManager.html) to maintain [eventual consistency](https://en.wikipedia.org/wiki/Eventual_consistency).

Read more:

- [Domain Events vs. Integration Events in Domain-Driven Design and microservices architectures](https://devblogs.microsoft.com/cesardelatorre/domain-events-vs-integration-events-in-domain-driven-design-and-microservices-architectures/)

For integration events in distributed systems here are some patterns that may be useful:

- [Saga distributed transactions](https://docs.microsoft.com/en-us/azure/architecture/reference-architectures/saga/saga)
- [Saga vs. Process Manager](https://blog.devarchive.net/2015/11/saga-vs-process-manager.html)
- [The Outbox Pattern](https://www.kamilgrzybek.com/design/the-outbox-pattern/)
- [Event Sourcing pattern](https://docs.microsoft.com/en-us/azure/architecture/patterns/event-sourcing)

---

## Domain Services

Eric Evans, Domain-Driven Design:

> Domain services are used for "a significant process or transformation in the domain that is not a natural responsibility of an ENTITY or VALUE OBJECT"

- Domain Service is a specific type of domain layer class that is used to execute domain logic that relies on two or more `Entities`.
- Domain Services are used when putting the logic on a particular `Entity` would break encapsulation and require the `Entity` to know about things it really shouldn't be concerned with.
- Domain services are very granular where as application services are a facade purposed with providing an API.
- Domain services operate only on types belonging to the Domain. They contain meaningful concepts that can be found within the Ubiquitous Language. They hold operations that don't fit well into Value Objects or Entities.

---

## Value objects

Some Attributes and behaviors can be moved out of the entity itself and put into `Value Objects`.

Value Objects:

- Have no identity. Equality is determined through structural property.
- Are immutable.
- Can be used as an attribute of `entities` and other `value objects`.
- Explicitly defines and enforces important constraints (invariants).

Value object shouldn’t be just a convenient grouping of attributes but should form a well-defined concept in the domain model. This is true even if it contains only one attribute. When modeled as a conceptual whole, it carries meaning when passed around, and it can uphold its constraints.

Imagine you have a `User` entity which needs to have an `address` of a user. Usually an address is simply a complex value that has no identity in the domain and is composed of multiple other values, like `country`, `street`, `postalCode` etc; so it can be modeled and treated as a `Value Object` with it's own business logic.

`Value object` isn’t just a data structure that holds values. It can also encapsulate logic associated with the concept it represents.

Example files:

- [address.value-object.ts](src/modules/user/domain/value-objects/address.value-object.ts)

Read more about Value Objects:

- [Martin Fowler blog](https://martinfowler.com/bliki/ValueObject.html)
- [Value Objects to the rescue](https://medium.com/swlh/value-objects-to-the-rescue-28c563ad97c6).
- [Value Object pattern](https://badia-kharroubi.gitbooks.io/microservices-architecture/content/patterns/tactical-patterns/value-object-pattern.html)

## Enforcing invariants of Domain Objects

### Replacing primitives with Value Objects

Most of the code bases operate on primitive types – `strings`, `numbers` etc. In the Domain Model, this level of abstraction may be too low.

Significant business concepts can be expressed using specific types and classes. `Value Objects` can be used instead primitives to avoid [primitives obsession](https://refactoring.guru/smells/primitive-obsession).
So, for example, `email` of type `string`:

```typescript
email: string;
```

could be represented as a `Value Object` instead:

```typescript
email: Email;
```

Now the only way to make an `email` is to create a new instance of `Email` class first, this ensures it will be validated on creation and a wrong value won't get into `Entities`.

Also an important behavior of the domain primitive is encapsulated in one place. By having the domain primitive own and control domain operations, you reduce the risk of bugs caused by lack of detailed domain knowledge of the concepts involved in the operation.

Creating an object for primitive values may be cumbersome, but it somewhat forces a developer to study domain more in details instead of just throwing a primitive type without even thinking what that value represents in domain.

Using `Value Objects` for primitive types is also called a `domain primitive`. The concept and naming are proposed in the book ["Secure by Design"](https://www.manning.com/books/secure-by-design).

Using `Value Objects` instead of primitives:

- Makes code easier to understand by using [ubiquitous language](https://martinfowler.com/bliki/UbiquitousLanguage.html) instead of just `string`.
- Improves security by ensuring invariants of every property.
- Encapsulates specific business rules associated with a value.

Also an alternative for creating an object may be a [type alias](https://www.typescriptlang.org/docs/handbook/advanced-types.html#type-aliases) just to give this primitive a semantic meaning.

**Note**: Do not include Value Objects in dtos, commands, events, database models, projections etc. Transform them to primitive types first. Value Objects should be used only within the same bounded context. It is a bad practice to send them to different contexts, to a command/event bus, saving them to the database etc. because this creates coupling.

Example files:

- [email.value-object.ts](src/modules/user/domain/value-objects/email.value-object.ts)

Recommended to read:

- [Primitive Obsession — A Code Smell that Hurts People the Most](https://medium.com/the-sixt-india-blog/primitive-obsession-code-smell-that-hurt-people-the-most-5cbdd70496e9)
- [Value Objects Like a Pro](https://medium.com/@nicolopigna/value-objects-like-a-pro-f1bfc1548c72)
- [Developing the ubiquitous language](https://medium.com/@felipefreitasbatista/developing-the-ubiquitous-language-1382b720bb8c)

**Use Value Objects/Domain Primitives and Types system to make illegal states unrepresentable in your program.**

Some people recommend using objects for **every** value:

Quote from [John A De Goes](https://twitter.com/jdegoes):

> Making illegal states unrepresentable is all about statically proving that all runtime values (without exception) correspond to valid objects in the business domain. The effect of this technique on eliminating meaningless runtime states is astounding and cannot be overstated.

Lets distinguish two types of protection from illegal states: at **compile time** and at **runtime**.

### At compile time

Types give useful semantic information to a developer. Good code should be easy to use correctly, and hard to use incorrectly. Types system can be a good help for that. It can prevent some nasty errors at a compile time, so IDE will show type errors right away.

The simplest example may be using enums instead of constants, and use those enums as input type for something. When passing anything that is not intended IDE will show a type error.

Or, for example, imagine that business logic requires to have contact info of a person by either having `email`, or `phone`, or both. Both `email` and `phone` could be represented as optional, for example:

```typescript
interface ContactInfo {
  email?: Email;
  phone?: Phone;
}
```

But what happens if both are not provided by a programmer? Business rule violated. Illegal state allowed.

Solution: this could be presented as a [union type](https://www.typescriptlang.org/docs/handbook/unions-and-intersections.html#union-types)

```typescript
type ContactInfo = Email | Phone | [Email, Phone];
```

Now only either `Email`, or `Phone`, or both must be provided. If nothing is provided IDE will show a type error right away. Now business rule validation is moved from runtime to a **compile time** which makes application more secure and gives a faster feedback when something is not used as intended.

This is called a _typestate pattern_.

> The typestate pattern is an API design pattern that encodes information about an object’s run-time state in its compile-time type.

Read more about typestates:

- [Typestates Would Have Saved the Roman Republic](https://blog.yoavlavi.com/state-machines-would-have-saved-the-roman-republic/)
- [The Typestate Pattern](https://cliffle.com/blog/rust-typestate/)

### At runtime

Things that can't be validated at compile time (like user input) are validated at runtime.

Domain objects have to protect their invariants. Having some validation rules here will protect their state from corruption.

`Value Object` can represent a typed value in domain (a _domain primitive_). The goal here is to encapsulate validations and business logic related only to the represented fields and make it impossible to pass around raw values by forcing a creation of valid `Value Objects` first. This object only accepts values which make sense in its context.

If every argument and return value of a method is valid by definition, you’ll have input and output validation in every single method in your codebase without any extra effort. This will make application more resilient to errors and will protect it from a whole class of bugs and security vulnerabilities caused by invalid input data.

Data should not be trusted. There are a lot of cases when invalid data may end up in a domain. For example, if data comes from external API, database, or if it's just a programmer error.

Enforcing self-validation will inform immediately when data is corrupted. Not validating domain objects allows them to be in an incorrect state, this leads to problems.

> Without domain primitives, the remaining code needs to take care of validation, formatting, comparing, and lots of other details. Entities represent long-lived objects with a distinguished identity, such as articles in a news feed, rooms in a hotel, and shopping carts in online sales. The functionality in a system often centers around changing the state of these objects: hotel rooms are booked, shopping cart contents are
> paid for, and so on. Sooner or later the flow of control will be guided to some code representing these entities. And if all the data is transmitted as generic types such as int or String , responsibilities fall on the entity code to validate, compare, and format the data, among other tasks. The entity code will be burdened with a lot of
> tasks, rather than focusing on the central business flow-of-state changes that it models. Using domain primitives can counteract the tendency for entities to grow overly complex.

Quote from: [Secure by design: Chapter 5.3 Standing on the shoulders of domain primitives](https://livebook.manning.com/book/secure-by-design/chapter-5/96)

**Note**: Though _primitive obsession_ is a code smell, some people consider making a class/object for every primitive may be an overengineering. For less complex and smaller projects it definitely may be. For bigger projects, there are people who advocate for and against this approach. If creating a class for every primitive is not preferred, create classes just for those primitives that have specific rules or behavior, or just validate only outside of domain using some validation framework. Here are some thoughts on this topic: [From Primitive Obsession to Domain Modelling - Over-engineering?](https://blog.ploeh.dk/2015/01/19/from-primitive-obsession-to-domain-modelling/#7172fd9ca69c467e8123a20f43ea76c2).

**Recommended to read**:

- [Making illegal states unrepresentable](https://v5.chriskrycho.com/journal/making-illegal-states-unrepresentable-in-ts/)
- [Domain Primitives: what they are and how you can use them to make more secure software](https://freecontent.manning.com/domain-primitives-what-they-are-and-how-you-can-use-them-to-make-more-secure-software/)
- ["Secure by Design" Chapter 5: Domain Primitives](https://livebook.manning.com/book/secure-by-design/chapter-5/) (a full chapter of the article above)

### Guarding vs validating

You may have noticed that we do validation in two places:

1. First when user input is sent to our application. In our example we use DTO decorators: [create-user.request-dto.ts](src/modules/user/commands/create-user/create-user.request.dto.ts).
2. Second time in domain objects, for example: [email.value-object.ts](src/modules/user/domain/value-objects/email.value-object.ts).

So, why validating things twice? Lets call a second validation "_guarding_" and distinguish a difference between guarding and validating:

- Guarding is a failsafe mechanism. Domain layer views it as invariants to comply with always-valid domain model.
- Validation is a filtration mechanism. Outside layers view them as input validation rules.

> This difference leads to different treatment of violations of these business rules. An invariant violation in the domain model is an exceptional situation and should be met with throwing an exception. On the other hand, there’s nothing exceptional in external input being incorrect.

The input coming from the outside world should be filtered out before passing it further to the domain model. It’s the first line of defense against data inconsistency. At this stage, any incorrect data is denied with corresponding error messages.
Once the filtration has confirmed that the incoming data is valid it is passed to a domain. When the data enters the always-valid domain boundary, it is assumed to be valid and any violation of this assumption means that you’ve introduced a bug.
Guards help to reveal those bugs. They are the failsafe mechanism, the last line of defense that ensures data in the always-valid boundary is indeed valid. Unlike validations, guards throw exceptions; they comply with the [Fail Fast principle](https://enterprisecraftsmanship.com/posts/fail-fast-principle).

Domain classes should always guard themselves against becoming invalid.

For preventing null/undefined values, empty objects and arrays, incorrect input length etc. a library of [guards](<https://en.wikipedia.org/wiki/Guard_(computer_science)>) can be created.

Example file: [guard.ts](src/libs/ddd/domain/guard.ts)

**Keep in mind** that not all validations/guarding can be done in a single domain object, it should validate only rules shared by all contexts. There are cases when validation may be different depending on a context, or one field may involve another field, or even a different entity. Handle those cases accordingly.

Read more:

- [Refactoring: Guard Clauses](https://medium.com/better-programming/refactoring-guard-clauses-2ceeaa1a9da)
- [Always-Valid Domain Model](https://enterprisecraftsmanship.com/posts/always-valid-domain-model/)

<details>
<summary><b>Note</b>: Using validation library instead of custom guards</summary>

Instead of using custom _guards_ you could use an external validation library, but it is not a good practice to tie domain to external libraries and is not usually recommended.

Although exceptions can be made if needed, especially for very specific validation libraries that validate only one thing (like specific IDs, for example bitcoin wallet address). Tying only one or just few `Value Objects` to such a specific library won't cause any harm. Unlike general purpose validation libraries which will be tied to domain everywhere and it will be troublesome to change it in every `Value Object` in case when old library is no longer maintained, contains critical bugs or is compromised by hackers etc.

Though, it is fine to do full sanity checks using validation framework or library **outside** of domain (for example [class-validator](https://www.npmjs.com/package/class-validator) decorators in `DTOs`), and do only some basic checks (guarding) inside of domain objects (besides business rules), like checking for `null` or `undefined`, checking length, matching against simple regexp etc. to check if value makes sense and for extra security.

<details>
<summary>Note about using regexp</summary>

Be careful with custom regexp validations for things like validating `email`, only use custom regexp for some very simple rules and, if possible, let validation library do it's job on more difficult ones to avoid problems in case your regexp is not good enough.

Also, keep in mind that custom regexp that does same type of validation that is already done by validation library outside of domain may create conflicts between your regexp and the one used by a validation library.

For example, value can be accepted as valid by a validation library, but `Value Object` may throw an error because custom regexp is not good enough (validating `email` is more complex than just copy - pasting a regular expression found in google. Though, it can be validated by a simple rule that is true all the time and won't cause any conflicts, like every `email` must contain an `@`). Try finding and validating only patterns that won't cause conflicts.

---

</details>

Although there are other strategies on how to do validation inside domain, like passing validation schema as a dependency when creating new `Value Object`, but this creates extra complexity.

Either to use external library/framework for validation inside domain or not is a tradeoff, analyze all the pros and cons and choose what is more appropriate for current application.

For some projects, especially smaller ones, it might be easier and more appropriate to just use validation library/framework.

</details>

### Types of validation

There are some general recommendations for validation order. Cheap operations like checking for null/undefined and checking length of data come early in the list, and more expensive operations that require calling the database come later.

Preferably in this order:

- _Origin - Is the data from a legitimate sender?_ When possible, accept data only from authorized users / whitelisted IPs etc. depending on the situation.
- _Existence - are provided data not empty?_ Further validations make no sense if data is empty. Check for empty values: null/undefined, empty objects and arrays.
- _Size - Is it reasonably big?_ Before any further steps, check length/size of input data, no matter what type it is. This will prevent validating data that is too big which may block a thread entirely (sending data that is too big may be a [DoS](https://en.wikipedia.org/wiki/Denial-of-service_attack) attack).
- _Lexical content - Does it contain the right characters and encoding?_ For example, if we expect data that only contains digits, we scan it to see if there’s anything else. If we find anything else, we draw the conclusion that the data is either broken by mistake or has been maliciously crafted to fool our system.
- _Syntax - Is the format right?_ Check if data format is right. Sometimes checking syntax is as simple as using a regexp, or it may be more complex like parsing a XML or JSON.
- _Semantics - Does the data make sense?_ Check data in connection with the rest of the system (like database, other processes etc). For example, checking in a database if ID of item exists.

Read more about validation types described above:

- ["Secure by Design" Chapter 4.3: Validation](https://livebook.manning.com/book/secure-by-design/chapter-4/109).

## Domain Errors

Application's core and domain layers shouldn't throw HTTP exceptions or statuses since it shouldn't know in what context it is used, since it can be used by anything: HTTP controller, Microservice event handler, Command Line Interface etc. A better approach is to create custom error classes with appropriate error codes.

Exceptions are for exceptional situations. Complex domains usually have a lot of errors that are not exceptional, but a part of a business logic (like "seat already booked, choose another one"). Those errors may need special handling. In those cases returning explicit error types can be a better approach than throwing.

Returning an error instead of throwing explicitly shows a type of each exception that a method can return so you can handle it accordingly. It can make an error handling and tracing easier.

To help with that use some kind of a Result object type with a Success or a Failure (an `Either` [monad](<https://en.wikipedia.org/wiki/Monad_(functional_programming)>) from functional languages like Haskell). Unlike throwing exceptions, this approach allows to define types for every error and will force you to handle those cases explicitly instead of using `try/catch`. For example:

```typescript
if (await userRepo.exists(command.email)) {
  return Result.err(new UserAlreadyExistsError()); // <- returning an Error
}
// else
const user = await this.userRepo.create(user);
return Result.ok(user);
```

[@badrap/result](https://www.npmjs.com/package/@badrap/result) - this is a nice npm package if you want to use a Result object.

Returning errors instead of throwing them adds a bit of extra boilerplate code, but makes your application more robust and secure.

**Note**: Distinguish between Domain Errors and Exceptions. Exceptions are usually thrown and not returned. If you return technical Exceptions (like connection failed, process out of memory etc), It may cause some security issues and goes against [Fail-fast](https://en.wikipedia.org/wiki/Fail-fast) principle. Instead of terminating a program flow, returning an exception continues program execution and allows it to run in an incorrect state, which may lead to more unexpected errors, so it's generally better to throw an Exception in those cases rather then returning it.

Example files:

- [user.errors.ts](src/modules/user/errors/user.errors.ts) - user errors
- [create-user.service.ts](src/modules/user/commands/create-user/create-user.service.ts) - notice how `Result.err(new UserAlreadyExistsError())` is returned instead of throwing it.
- [create-user.http.controller.ts](src/modules/user/commands/create-user/create-user.http.controller.ts) - in a user http controller we unwrap an error and decide what to do with it. If an error is `UserAlreadyExistsError` we throw a `Conflict Exception` which a user will receive as `409 - Conflict`. If an error is unknown we just throw it and NestJS will return it to the user as `500 - Internal Server Error`.
- [create-user.cli.controller.ts](src/modules/user/commands/create-user/create-user.cli.controller.ts) - in a CLI controller we do not care about returning a correct status code so we just `.unwrap()` a result, which will just throw in case of an error.

Read more:

- ["Secure by Design" Chapter 9.2: Handling failures without exceptions](https://livebook.manning.com/book/secure-by-design/chapter-9/51)
- [Flexible Error Handling w/ the Result Class](https://khalilstemmler.com/articles/enterprise-typescript-nodejs/handling-errors-result-class/)

## Using libraries inside application's core

Whether or not to use libraries in application core and especially domain layer is a subject of a lot of debates. In real world, injecting every library instead of importing it directly is not always practical, so exceptions can be made for some single responsibility libraries that help to implement domain logic (like working with numbers).

Main recommendations to keep in mind is that libraries imported in application's core **shouldn't** expose:

- Functionality to access any out-of-process resources (http calls, database access etc);
- Functionality not relevant to domain (frameworks, technology details like ORMs, Logger etc).
- Functionality that brings randomness (generating random IDs, timestamps etc) since this makes tests unpredictable (though in TypeScript world it is not that big of a deal since this can be mocked by a test library without using DI);
- If a library changes often or has a lot of dependencies of its own it most likely shouldn't be used in domain layer.

To use such libraries consider creating an `anti-corruption` layer by using [adapter](https://refactoring.guru/design-patterns/adapter) or [facade](https://refactoring.guru/design-patterns/facade) patterns.

We sometimes tolerate libraries in the center, but be careful with general purpose libraries that may scatter across many domain objects. It will be hard to replace those libraries if needed. Tying only one or just few domain objects to some single-responsibility library should be fine. It is way easier to replace a specific library that is tied to one or few objects than a general purpose library that is everywhere.

In addition to different libraries there are Frameworks. Frameworks can be a real nuisance because by definition they want to be in control and it's hard to replace a Framework later when your entire application is glued to it. Its fine to use Frameworks in outside layers (like infrastructure), but keep your domain clean of them when possible. You should be able to extract your domain layer and build a new infrastructure around it using any other framework without breaking your business logic.

NestJS makes a good job as it uses decorators which are not very intrusive, so you could use decorators like `@Inject()` without affecting your business logic at all and it's relatively easy to remove or replace it when needed. Don't give up on frameworks completely, but keep them in boundaries and don't let them affect your business logic.

Offload as much of irrelevant responsibilities as possible from the core, especially from domain layer. In addition, try to minimize usage of dependencies in general. More dependencies your software has means more potential errors and security holes. One technique for making software more robust is to minimize what your software depends on - the less that can go wrong, the less will go wrong. On the other hand, removing all dependencies would be counterproductive as replicating that functionality would have been a huge amount of work and less reliable than just using a widely-used dependency. Finding a good balance is important, this skill requires experience.

Read more:

- [Referencing external libs](https://khorikov.org/posts/2019-08-07-referencing-external-libs/).
- [Anti-corruption Layer — An effective Shield](https://medium.com/@malotor/anticorruption-layer-a-effective-shield-caa4d5ba548c)

---

# Interface Adapters

Interface adapters (also called driving/primary adapters) are user-facing interfaces that take input data from the user and repackage it in a form that is convenient for the use cases(services/command handlers) and entities. Then they take the output from those use cases and entities and repackage it in a form that is convenient for displaying it back for the user. User can be either a person using an application or another server.

Contains `Controllers` and `Request`/`Response` DTOs (can also contain `Views`, like backend-generated HTML templates, if required).

## Controllers

- Controller is a user-facing API that is used for parsing requests, triggering business logic and presenting the result back to the client.
- One controller per use case is considered a good practice.
- In [NestJS](https://docs.nestjs.com/) world controllers may be a good place to use [OpenAPI/Swagger decorators](https://docs.nestjs.com/openapi/operations) for documentation.

One controller per trigger type can be used to have a more clear separation. For example:

- [create-user.http.controller.ts](src/modules/user/commands/create-user/create-user.http.controller.ts) for http requests ([NestJS Controllers](https://docs.nestjs.com/controllers)),
- [create-user.cli.controller.ts](src/modules/user/commands/create-user/create-user.cli.controller.ts) for command line interface access ([NestJS Console](https://www.npmjs.com/package/nestjs-console))
- [create-user.message.controller.ts](src/modules/user/commands/create-user/create-user.message.controller.ts) for external messages ([NetJS Microservices](https://docs.nestjs.com/microservices/basics)).
- etc.

### Resolvers

If you are using [GraphQL](https://graphql.org/) instead of controllers you will use [Resolvers](https://docs.nestjs.com/graphql/resolvers).

One of the main benefits of a layered architecture is separation of concerns. As you can see it doesn't matter if you use [REST](https://en.wikipedia.org/wiki/Representational_state_transfer) or GraphQL, the only thing that changes is user-facing API layer (interface-adapters). All the application Core stays the same since it doesn't depend on technology you are using.

Example files:

- [create-user.graphql-resolver.ts](src/modules/user/commands/create-user/create-user.graphql-resolver.ts)

---

## DTOs

Data that comes from external applications should be represented by a special type of classes - Data Transfer Objects ([DTO](https://en.wikipedia.org/wiki/Data_transfer_object) for short).
Data Transfer Object is an object that carries data between processes. It defines a contract between your API and clients.

### Request DTOs

Input data sent by a user.

- Using Request DTOs gives a contract that a client of your API has to follow to make a correct request.

Examples:

- [create-user.request.dto.ts](src/modules/user/commands/create-user/create-user.request.dto.ts)
- [create.user.interface.ts](src/interface-adapters/interfaces/user/create.user.interface.ts)

### Response DTOs

Output data returned to a user.

- Using Response DTOs ensures clients only receive data described in DTOs contract, not everything that your model/entity owns (which may result in data leaks).

Examples:

- [user.response.dto.ts](src/modules/user/dtos/user.response.dto.ts)
- [user.interface.ts](src/interface-adapters/interfaces/user/user.interface.ts)

---

Using DTOs protects your clients from internal data structure changes that may happen in your API. When internal data models change (like renaming variables or splitting tables), they can still be mapped to match a corresponding DTO to maintain compatibility for anyone using your API.

When updating DTO interfaces, a new version of API can be created by prefixing an endpoint with a version number, for example: `v2/users`. This will make transition painless by preventing breaking compatibility for users that are slow to update their apps that uses your API.

You may have noticed that our [create-user.command.ts](src/modules/user/commands/create-user/create-user.command.ts) contains the same properties as [create-user.request.dto.ts](src/modules/user/commands/create-user/create-user.request.dto.ts).
So why do we need DTOs if we already have Command objects that carry properties? Shouldn't we just have one class to avoid duplication?

> Because commands and DTOs are different things, they tackle different problems. Commands are serializable method calls - calls of the methods in the domain model. Whereas DTOs are the data contracts. The main reason to introduce this separate layer with data contracts is to provide backward compatibility for the clients of your API. Without the DTOs, the API will have breaking changes with every modification of the domain model.

More info on this subject here: [Are CQRS commands part of the domain model?](https://enterprisecraftsmanship.com/posts/cqrs-commands-part-domain-model/) (read "_Commands vs DTOs_" section).

### Additional recommendations

- DTOs should be data-oriented, not object-oriented. Its properties should be mostly primitives. We are not modeling anything here, just sending flat data around.
- When returning a `Response` prefer _whitelisting_ properties over _blacklisting_. This ensures that no sensitive data will leak in case if programmer forgets to blacklist newly added properties that shouldn't be returned to the user.
- Interfaces for `Request`/`Response` objects should be kept somewhere in shared directory instead of module directory since they may be used by a different application (like front-end page, mobile app or microservice). Consider creating git submodule or a separate package for sharing interfaces.
- `Request`/`Response` DTO classes may be a good place to use validation and sanitization decorators like [class-validator](https://www.npmjs.com/package/class-validator) and [class-sanitizer](https://www.npmjs.com/package/class-sanitizer) (make sure that all validation errors are gathered first and only then return them to the user, this is called [Notification pattern](https://martinfowler.com/eaaDev/Notification.html). Class-validator does this by default).
- `Request`/`Response` DTO classes may also be a good place to use Swagger/OpenAPI library decorators that [NestJS provides](https://docs.nestjs.com/openapi/types-and-parameters).
- If DTO decorators for validation/documentation are not used, DTO can be just an interface instead of class + interface.
- Data can be transformed to DTO format using a separate mapper or right in the constructor if DTO classes are used.

### Local DTOs

Another thing that can be seen in some projects is local DTOs. Some people prefer to never use domain objects (like entities) outside of its domain (in `controllers`, for example) and are returning a plain DTO object instead. This project doesn't use this technique to avoid extra complexity and boilerplate code like interfaces and data mapping.

[Here](https://martinfowler.com/bliki/LocalDTO.html) are Martin Fowler's thoughts on local DTOs, in short (quote):

> Some people argue for them(DTOs) as part of a Service Layer API because they ensure that service layer clients aren't dependent upon an underlying Domain Model. While that may be handy, I don't think it's worth the cost of all of that data mapping.

Though you may want to introduce Local DTOs when you need to decouple modules properly. For example, when querying from one module to another you don't want to leak your entities between modules. In that case using a Local DTO may be a better idea.

---

# Infrastructure

The Infrastructure is responsible strictly to keep technology. You can find there the implementations of database repositories for business entities, message brokers, I/O components, dependency injection, frameworks and any other thing that represents a detail for the architecture, mostly framework dependent, external dependencies, and so on.

It's the most volatile layer. Since the things in this layer are so likely to change, they are kept as far away as possible from the more stable domain layers. Because they are kept separate, it's relatively easy make changes or swap one component for another.

Infrastructure layer can contain `Adapters`, database related files like `Repositories`, `ORM entities`/`Schemas`, framework related files etc.

## Adapters

- Infrastructure adapters (also called driven/secondary adapters) enable a software system to interact with external systems by receiving, storing and providing data when requested (like persistence, message brokers, sending emails or messages, requesting 3rd party APIs etc).
- Adapters also can be used to interact with different domains inside single process to avoid coupling between those domains.
- Adapters are essentially an implementation of ports. They are not supposed to be called directly in any point in code, only through ports(interfaces).
- Adapters can be used as Anti-Corruption Layer (ACL) for legacy code.

Read more on ACL: [Anti-Corruption Layer: How to Keep Legacy Support from Breaking New Systems](https://www.cloudbees.com/blog/anti-corruption-layer-how-keep-legacy-support-breaking-new-systems)

Adapters should have:

- a `port` somewhere in application/domain layer that it implements;
- a mapper that maps data **from** and **to** domain (if it's needed);
- a DTO/interface for received data;
- a validator to make sure incoming data is not corrupted (validation can reside in DTO class using decorators, or it can be validated by `Value Objects`).

## Repositories

Repositories are abstractions over collections of entities that are living in a database.
They centralize common data access functionality and encapsulate the logic required to access that data. Entities/aggregates can be put into a repository and then retrieved at a later time without domain even knowing where data is saved: in a database, in a file, or some other source.

We use repositories to decouple the infrastructure or technology used to access databases from the domain model layer.

Martin Fowler describes a repository as follows:

> A repository performs the tasks of an intermediary between the domain model layers and data mapping, acting in a similar way to a set of domain objects in memory. Client objects declaratively build queries and send them to the repositories for answers. Conceptually, a repository encapsulates a set of objects stored in the database and operations that can be performed on them, providing a way that is closer to the persistence layer. Repositories, also, support the purpose of separating, clearly and in one direction, the dependency between the work domain and the data allocation or mapping.

The data flow here looks something like this: repository receives a domain `Entity` from application service, maps it to database schema/ORM format, does required operations (saving/updating/retrieving etc), then maps it back to domain `Entity` format and returns it back to service.

**Keep in mind** that application's core is not allowed to depend on repositories directly, instead it depends on abstractions (ports/interfaces). This makes data retrieval technology-agnostic.

### Examples

This project contains abstract repository class that allows to make basic CRUD operations: [typeorm.repository.base.ts](src/libs/ddd/infrastructure/database/base-classes/typeorm.repository.base.ts). This base class is then extended by a specific repository, and all specific operations that an entity may need is implemented in that specific repo: [user.repository.ts](src/modules/user/database/user.repository.ts).

## Persistence models

Using a single entity for domain logic and database concerns leads to a database-centric architecture. In DDD world domain model and persistance model should be separated.

Since domain `Entities` have their data modeled so that it best accommodates domain logic, it may be not in the best shape to save in a database. For that purpose `Persistence models` can be created that have a shape that is better represented in a particular database that is used. Domain layer should not know anything about persistance models, and it should not care.

There can be multiple models optimized for different purposes, for example:

- Domain with it's own models - `Entities`, `Aggregates` and `Value Objects`.
- Persistence layer with it's own models - ORM ([Object–relational mapping](https://en.wikipedia.org/wiki/Object%E2%80%93relational_mapping)), schemas, read/write models if databases are separated into a read and write db ([CQRS](https://en.wikipedia.org/wiki/Command%E2%80%93query_separation)) etc.

Over time, when the amount of data grows, there may be a need to make some changes in the database like improving performance or data integrity by re-designing some tables or even changing the database entirely. Without an explicit separation between `Domain` and `Persistance` models any change to the database will lead to change in your domain `Entities` or `Aggregates`. For example, when performing a database [normalization](https://en.wikipedia.org/wiki/Database_normalization) data can spread across multiple tables rather than being in one table, or vice-versa for [denormalization](https://en.wikipedia.org/wiki/Denormalization). This may force a team to do a complete refactoring of a domain layer which may cause unexpected bugs and challenges. Separating Domain and Persistance models prevents that.

**Note**: separating domain and persistance models may be an overkill for smaller applications, consider all pros and cons before making this decision.

Example files:

- [user.orm-entity.ts](src/modules/user/database/user.orm-entity.ts) <- Persistence model using ORM.
- [user.orm-mapper.ts](src/modules/user/database/user.orm-mapper.ts) <- Persistence models should also have a corresponding mapper to map from domain to persistence and back.

Alternative approach to ORM are raw queries or some sort of a query builder (like [knex](https://www.npmjs.com/package/knex)). This may be a better approach for bigger projects than Object-Relational Mapping since it offers more flexibility and better performance.

Read more:

- [Stack Overflow question: DDD - Persistence Model and Domain Model](https://stackoverflow.com/questions/14024912/ddd-persistence-model-and-domain-model)
- [Just Stop It! The Domain Model Is Not The Persistence Model](https://blog.sapiensworks.com/post/2012/04/07/Just-Stop-It!-The-Domain-Model-Is-Not-The-Persistence-Model.aspx)
- [Comparing SQL, query builders, and ORMs](https://www.prisma.io/dataguide/types/relational/comparing-sql-query-builders-and-orms)
- [Secure by Design: Chapter 6.2.2 ORM frameworks and no-arg constructors](https://livebook.manning.com/book/secure-by-design/chapter-6/40)

## Other things that can be a part of Infrastructure layer

- Framework related files;
- Application logger implementation;
- Infrastructure related events ([Nest-event](https://www.npmjs.com/package/nest-event))
- Periodic cron jobs or tasks launchers ([NestJS Schedule](https://docs.nestjs.com/techniques/task-scheduling));
- Other technology related files.

---

# Recommendations for smaller APIs

Be careful when implementing any complex architecture in small-medium sized projects with not a lot of business logic. Some of the building blocks/patterns/principles may fit well, but others may be an overengineering.

For example:

- Separating code into modules/layers/use-cases, using some building blocks like controllers/services/entities, respecting boundaries and dependency injections etc. may be a good idea for any project.
- But practices like creating an object for every primitive, using `Value Objects` to separate business logic into smaller classes, separating `Domain Models` from `Persistence Models` etc. in projects that are more data-centric and have little or no business logic may only complicate such solutions and add extra boilerplate code, data mapping, maintenance overheads etc. without adding much benefit.

[DDD](https://en.wikipedia.org/wiki/Domain-driven_design) and other practices described here are mostly about creating software with complex business logic. But what would be a better approach for simpler applications?

For applications with not a lot of business logic consider other architectures. The most popular is probably [MVC](https://en.wikipedia.org/wiki/Model%E2%80%93view%E2%80%93controller). _Model-View-Controller_ is better suited for [CRUD](https://en.wikipedia.org/wiki/Create,_read,_update_and_delete) applications with little business logic since it tends to favor designs where software is mostly the view of the database.

# General recommendations on architectures, best practices, design patterns and principles

Different projects most likely will have different requirements. Some principles/patterns in such projects can be implemented in a simplified form, some can be skipped. Follow [YAGNI](https://en.wikipedia.org/wiki/You_aren%27t_gonna_need_it) principle and don't over-engineer.

Sometimes complex architecture and principles like [SOLID](https://en.wikipedia.org/wiki/SOLID) can be incompatible with [YAGNI](https://en.wikipedia.org/wiki/You_aren%27t_gonna_need_it) and [KISS](https://en.wikipedia.org/wiki/KISS_principle). A good programmer should be pragmatic and has to be able to combine his skills and knowledge with a common sense to choose the best solution for the problem.

> You need some experience with object-oriented software development in real world projects before they are of any use to you. Furthermore, they don’t tell you when you have found a good solution and when you went too far. Going too far means that you are outside the “scope” of a principle and the expected advantages don’t appear.
> Principles, Heuristics, ‘laws of engineering’ are like hint signs, they are helpful when you know where they are pointing to and you know when you have gone too far. Applying them requires experience, that is trying things out, failing, analyzing, talking to people, failing again, fixing, learning and failing some more. There is no short cut as far as I know.

**Before implementing any pattern always analyze if benefit given by using it worth extra code complexity**.

> Effective design argues that we need to know the price of a pattern is worth paying - that's its own skill.

Don't blindly follow practices, patterns and architectures just because books and articles say so. Sometimes rewriting a software from scratch is the best solution, and all your efforts to fit in all the patterns and architectural styles you know into the project will be a waste of time. Try to evaluate the cost and benefit of every pattern you implement and avoid over-engineering. Remember that architectures, patterns and principles are your tools that may be useful in certain situations, not dogmas that you have to follow blindly.

However, remember:

> It's easier to refactor over-design than it is to refactor no design.

Read more:

- [Martin Fowler blog: Yagni](https://martinfowler.com/bliki/Yagni.html)
- [7 Software Development Principles That Should Be Embraced Daily](https://betterprogramming.pub/7-software-development-principles-that-should-be-embraced-daily-c26a94ec4ecc?gi=3b5b298ddc23)
- [SOLID Principles and the Arts of Finding the Beach](https://sebastiankuebeck.wordpress.com/2017/09/17/solid-principles-and-the-arts-of-finding-the-beach/)

# Other recommendations and best practices

<<<<<<< HEAD
=======
## Exceptions Handling

Unlike Domain Errors, exceptions should be thrown when something unexpected happens. Like when a process is out of memory or a database connection lost. In our case we also throw an Exception when Domain Objects are created with incorrect parameters, since we know our input is validated before it even reaches Domain so when validation of a domain object fails it is an exceptional situation.

### Exception types

Consider extending `Error` object to make custom generic exception types for different situations. For example: `ArgumentInvalidException`, `ValidationException` etc. This is especially relevant in NodeJS world since there is no exceptions for different situations by default.

Keep in mind that application's `core` shouldn't throw HTTP exceptions or statuses since it shouldn't know in what context it is used, since it can be used by anything: HTTP controller, Microservice event handler, Command Line Interface etc. A better approach is to create custom error classes with appropriate error codes.

When used in HTTP context, for returning proper status code back to user an `instanceof` or a `switch/case` check against the custom code can be performed in exception interceptor or in a controller and appropriate HTTP exception can be returned depending on exception type/code.

Exception interceptor example: [exception.interceptor.ts](src/infrastructure/interceptors/exception.interceptor.ts) - notice how custom exceptions are converted to nest.js exceptions.

Adding a `code` string with a custom status code for every exception is a good practice, since when that exception is transferred to another process `instanceof` check cannot be performed anymore so a `code` string is used instead. `code` enum types can be stored in a separate file so they can be shared and reused on a receiving side: [exception.codes.ts](src/libs/exceptions/exception.codes.ts).

When using microservices, exception codes can be packed into a library or a sub-module and reused in each microservice for consistency.

### Differentiate between programmer errors and operational errors

Application should be protected not only from operational errors (like incorrect user input), but from a programmer errors as well by throwing exceptions when something is not used as intended.

For example:

- Operational errors can happen when validation error is thrown by validating user input, it means that input body is incorrect and a `400 Bad Request` exception should be returned to the user with details of what fields are incorrect ([notification pattern](https://martinfowler.com/eaaDev/Notification.html)). In this case user can fix the input body and retry the request.
- On the other hand, programmer error means something unexpected occurs in the program. For example, when exception happens on a new domain object creation, sometimes it can mean that a class is not used as intended and some rule is violated, for example a programmer did a mistake by creating an object with incorrect parameters, or value got mutated at some point and is no longer valid. In this case user cannot do anything to fix this, only a programmer can, so it may be more appropriate to throw a different type of exception that should be logged and then returned to the user as `500 Internal Server Error`, in this case without adding much additional details to the response since it may cause a leak of some sensitive data.

### Error metadata

Consider adding optional `metadata` object to exceptions (if language doesn't support anything similar by default) and pass some useful technical information about the exception when throwing. This will make debugging easier.

**Important to keep in mind**: never log or add to `metadata` any sensitive information (like passwords, emails, phone or credit card numbers etc) since this information may leak into log files, and if log files are not protected properly this information can leak or be seen by developers who have access to log files. Aim adding only technical information to your logs.

### Other recommendations

- If translations of error messages to other languages is needed, consider storing those error messages in a separate object/class rather than inline string literals. This will make it easier to implement localization by adding conditional getters. Also, it is usually better to store all localization in a single place, for example, having a single file/folder for all messages that need translation, and then import them where needed. It is easier to add new translations when all of your messages are in one place rather then scattered across the app.
- You can use "Problem Details for HTTP APIs" standard for returned exceptions, described in [RFC 7807](https://datatracker.ietf.org/doc/html/rfc7807). Read more about this standard: [REST API Error Handling - Problem Details Response](https://blog.restcase.com/rest-api-error-handling-problem-details-response/)
- By default in NodeJS Error objects are not serialized properly when sending plain objects to external processes. Consider creating a `toJSON()` method so it can be easily sent to other processes as a plain object. (see example in [exception.base.ts](src/libs/exceptions/exception.base.ts)). But keep in mind not to return a stack trace when in production.

Example files:

- [exception.base.ts](src/libs/exceptions/exception.base.ts) - Exception abstract base class
- [argument-invalid.exception.ts](src/libs/exceptions/argument-invalid.exception.ts) - Generic exception class example
- Check [exceptions](src/libs/exceptions) folder to see more examples (some of them are exceptions from other languages like C# or Java)

Read more:

- [Better error handling in JavaScript](https://iaincollins.medium.com/error-handling-in-javascript-a6172ccdf9af)
- ["Secure by design" Chapter 9: Handling failures securely](https://livebook.manning.com/book/secure-by-design/chapter-9/)

>>>>>>> 0e551e5d
## Testing

Software Testing helps catching bugs early. Properly tested software product ensures reliability, security and high performance which further results in time saving, cost effectiveness and customer satisfaction.

Lets review two types of software testing:

- [White Box](https://en.wikipedia.org/wiki/White-box_testing) testing.
- [Black Box](https://en.wikipedia.org/wiki/Black-box_testing) testing.

Testing module/use-case internal structures (creating a test for every file/class) is called _`White Box`_ testing (or unit testing). _White Box_ testing is widely used technique, but it has disadvantages. It creates coupling to implementation details, so every time you decide to refactor business logic code this may also cause a refactoring of corresponding tests.

Use case requirements may change mid work, your understanding of a problem may evolve or you may start noticing new patterns that emerge during development, in other words, you start noticing a "big picture", which may lead to refactoring. For example: imagine that you defined a unit test for a class, and while developing this class you start noticing that it does too much and should be separated into two classes. Now you'll also have to refactor your unit test. After some time, while implementing a new feature, you notice that this new feature uses some code from that class you defined before, so you decide to separate that code and make it reusable, creating a third class (which originally was one), which leads to changing your unit tests yet again, every time you refactor. Use case requirements, input, output or behavior never changed, but unit tests had to be changed multiple times. This is inefficient and time consuming.

When we have domain models that change often, unit tests end up having to change with them. Traditional unit tests tend to be very coupled to internals of our domain model structure.

To solve this and get the most out of your tests, prefer _`Black Box`_ testing ([Behavioral Testing](https://www.codekul.com/blog/what-is-behavioral-testing/)). This means that tests should focus on testing user-facing behavior users care about (your code's public API), not the implementation details of individual units it has inside. This avoids coupling, protects tests from changes that may happen while refactoring, makes tests easier to understand and maintain thus saving time.

> Tests that are independent of implementation details are easier to maintain since they don't need to be changed each time you make a change to the implementation.

Try to avoid _White Box_ (unit) testing when possible. However, it's worth mentioning that there are cases when _White Box_ testing may be useful. For instance, we need to go deeper into the implementation details when it is required to reduce combinations of testing conditions. For example, a class uses several plug-in [strategies](https://refactoring.guru/design-patterns/strategy), thus it is easier for us to test those strategies one at a time. Or you are developing a library that will be used by multiple modules or projects. In those cases _White Box_ tests may be appropriate.

Use _White Box_ testing only when it is really needed and as an addition to _Black Box_ testing, not the other way around.

It's all about investing only in the tests that yield the biggest return on your effort.

Black box / Behavioral tests can be divided in two parts:

- Fast: Use cases tests in isolation which test only your business logic, with all I/O (external API or database calls, file reads etc.) mocked. This makes tests fast so they can be run all the time (after each change or before every commit). This will inform you when something fails as fast as possible. Finding bugs early is critical and saves a lot of time.
- Slow: Full [End to End](https://www.guru99.com/end-to-end-testing.html) (e2e) tests which test a use case from end-user standpoint. Instead of injecting I/O mocks those tests should have all infrastructure up and running: like database, API routes etc. Those tests check how everything works together and are slower so can be run only before pushing/deploying. Though e2e tests can live in the same project/repository, it is a good practice to have e2e tests independent from project's code. In bigger projects e2e tests are usually written by a separate QA team.

**Note**: some people try to make e2e tests faster by using in-memory or embedded databases (like [sqlite3](https://www.npmjs.com/package/sqlite3)). This makes tests faster, but reduces the reliability of those tests and should be avoided. Read more: [Don't use In-Memory Databases for Tests](https://phauer.com/2017/dont-use-in-memory-databases-tests-h2/).

For BDD tests [Cucumber](https://cucumber.io/) with [Gherkin](https://cucumber.io/docs/gherkin/reference/) syntax can give a structure and meaning to your tests. This way even people not involved in a development can define steps needed for testing. In node.js world [jest-cucumber](https://www.npmjs.com/package/jest-cucumber) is a nice package to achieve that.

Example files:

- [create-user.feature](tests/user/create-user/create-user.feature) - feature file that contains human readable Gherkin steps
- [create-user.e2e-spec.ts](tests/user/create-user/create-user.e2e-spec.ts) - e2e / behavioral test

Read more:

- [Pragmatic unit testing](https://enterprisecraftsmanship.com/posts/pragmatic-unit-testing/)
- [Google Blog: Test Behavior, Not Implementation](https://testing.googleblog.com/2013/08/testing-on-toilet-test-behavior-not.html)
- [Writing BDD Test Scenarios](https://www.departmentofproduct.com/blog/writing-bdd-test-scenarios/)
- Book: [Unit Testing Principles, Practices, and Patterns](https://www.amazon.com/gp/product/1617296279/ref=as_li_tl?ie=UTF8&camp=1789&creative=9325&creativeASIN=1617296279&linkCode=as2&tag=vkhorikov-20&linkId=2081de4b1cb7564cb9f95526533c3dae)

### Load Testing

For projects with a bigger user base you might want to implement some kind of [load testing](https://en.wikipedia.org/wiki/Load_testing) to see how program behaves with a lot of concurrent users.

Load testing is a great way to minimize performance risks, because it ensures an API can handle an expected load. By simulating traffic to an API in development, businesses can identify bottlenecks before they reach production environments. These bottlenecks can be difficult to find in development environments in the absence of a production load.

Automatic load testing tools can simulate that load by making a lot of concurrent requests to an API and measure response times and error rates.

Example tools:

- [k6](https://github.com/grafana/k6)
- [Artillery](https://www.npmjs.com/package/artillery) is a load testing tool based on NodeJS.

Example files:

- [create-user.artillery.yaml](tests/user/create-user/create-user.artillery.yaml) - Artillery load testing config file. Also can be useful for seeding database with dummy data.

More info:

- [Top 6 Tools for API & Load Testing](https://medium.com/@Dickson_Mwendia/top-6-tools-for-api-load-testing-7ff51d1ac1e8).
- [Getting started with API Load Testing (Stress, Spike, Load, Soak)](https://www.youtube.com/watch?v=r-Jte8Y8zag)

### Fuzz Testing

[Fuzzing or fuzz testing](https://en.wikipedia.org/wiki/Fuzzing) is an automated software testing technique that involves providing invalid, unexpected, or random data as inputs to a computer program.

Fuzzing is a common method hackers use to find vulnerabilities of the system. For example:

- JavaScript injections can be executed if input is not sanitized properly, so a malicious JS code can end up in a database and then gets executed in a browser when somebody reads that data.
- SQL injection attacks can occur if data is not sanitized properly, so hackers can get access to a database (though modern ORM libraries can protect from that kind of attacks when used properly).
- Sending weird unicode characters, emojis etc. can crash your application.

There are a lot of examples of a problems like this, for example [sending a certain character could crash and disable access to apps on an iPhone](https://www.theverge.com/2018/2/15/17015654/apple-iphone-crash-ios-11-bug-imessage).

Sanitizing and validating input data is very important. But sometimes we make mistakes of not sanitizing/validating data properly, opening application to certain vulnerabilities.

Automated Fuzz testing tools can prevent such vulnerabilities. Those tools contain a list of strings that are usually sent by hackers, like malicious code snippets, SQL queries, unicode symbols etc. (for example: [Big List of Naughty Strings](https://github.com/minimaxir/big-list-of-naughty-strings/)), which helps test most common cases of different injection attacks.

Fuzz testing is a nice addition to typical testing methods described above and potentially can find serious security vulnerabilities or defects.

Example tools:

- [Artillery Fuzzer](https://www.npmjs.com/package/artillery-plugin-fuzzer) is a plugin for [Artillery](https://www.npmjs.com/package/artillery) to perform Fuzz testing.
- [sqlmap](https://github.com/sqlmapproject/sqlmap) - an open source penetration testing tool that automates the process of detecting and exploiting SQL injection flaws

Read more:

- [Fuzz Testing(Fuzzing) Tutorial: What is, Types, Tools & Example](https://www.guru99.com/fuzz-testing.html)

## Configuration

- Store all configurable variables/parameters in config files. Try to avoid using in-line literals/primitives. This will make it easier to find and maintain all configurable parameters when they are in one place.
- Never store sensitive configuration variables (passwords/API keys/secret keys etc) in plain text in a configuration files or source code.
- Store sensitive configuration variables, or variables that change depending on environment, as [environment variables](https://en.wikipedia.org/wiki/Environment_variable) ([dotenv](https://www.npmjs.com/package/dotenv) is a nice package for that) or as a [Docker/Kubernetes secrets](https://www.bogotobogo.com/DevOps/Docker/Docker_Kubernetes_Secrets.php).
- Create hierarchical config files that are grouped into sections. If possible, create multiple files for different configs (like database config, API config, tasks config etc).
- Application should fail and provide the immediate feedback if the required environment variables are not present at start-up.
- For most projects plain object configs may be enough, but there are other options, for example: [NestJS Configuration](https://docs.nestjs.com/techniques/configuration), [rc](https://www.npmjs.com/package/rc), [nconf](https://www.npmjs.com/package/nconf) or any other package.

Example files:

- [ormconfig.ts](src/infrastructure/configs/ormconfig.ts) - this is typeorm database config file. Notice `process.env` - those are environmental variables.
- [.env.example](.env.example) - this is [dotenv](https://www.npmjs.com/package/dotenv) example file. This file should only store dummy example secret keys, never store actual development/production secrets in it. This file later is renamed to `.env` and populated with real keys for every environment (local, dev or prod). Don't forget to add `.env` to [.gitignore](.gitignore) file to avoid pushing it to repo and leaking all keys.

## Logging

- Try to log all meaningful events in a program that can be useful to anybody in your team.
- Use proper log levels: `log`/`info` for events that are meaningful during production, `debug` for events useful while developing/debugging, and `warn`/`error` for unwanted behavior on any stage.
- Write meaningful log messages and include metadata that may be useful. Try to avoid cryptic messages that only you understand.
- Never log sensitive data: passwords, emails, credit card numbers etc. since this data will end up in log files. If log files are not stored securely this data can be leaked.
- Avoid default logging tools (like `console.log`). Use mature logger libraries (for example [Winston](https://www.npmjs.com/package/winston)) that support features like enabling/disabling log levels, convenient log formats that are easy to parse (like JSON) etc.
- Consider including user id in logs. It will facilitate investigating if user creates an incident ticket.
- In distributed systems a gateway can generate an unique correlation id for each request and pass it to every system that processes this request. Logging this id will make it easier to find related logs across different systems/files.
- Use consistent structure across all logs. Each log line should represent one single event and can contain things like a timestamp, context, unique user id or correlation id and/or id of an entity/aggregate that is being modified, as well as additional metadata if required.
- Use log managements systems. This will allow you to track and analyze logs as they happen in real-time. Here are some short list of log managers: [Sentry](https://sentry.io/for/node/), [Loggly](https://www.loggly.com/), [Logstash](https://www.elastic.co/logstash), [Splunk](https://www.splunk.com/) etc.
- Send notifications of important events that happen in production to a corporate chat like Slack or even by SMS.
- Don't write logs to a file from your program. Write all logs to [stdout](https://www.computerhope.com/jargon/s/stdout.htm) (to a terminal window) and let other tools handle writing logs to a file (for example [docker supports writing logs to a file](https://docs.docker.com/config/containers/logging/configure/)). Read more: [Why should your Node.js application not handle log routing?](https://www.coreycleary.me/why-should-your-node-js-application-not-handle-log-routing/)
- Logs can be visualized by using a tool like [Kibana](https://www.elastic.co/kibana).

Read more:

- [Make your app transparent using smart logs](https://github.com/goldbergyoni/nodebestpractices/blob/master/sections/production/smartlogging.md)

## Health monitoring

Additionally to logging tools, when something unexpected happens in production, it's critical to have thorough monitoring in place. As software hardens more and more, unexpected events will get more and more infrequent and reproducing those events will become harder and harder. So when one of those unexpected events happens, there should be as much data available about the event as possible. Software should be designed from the start to be monitored. Monitoring aspects of software are almost as important as the functionality of the software itself, especially in big systems, since unexpected events can lead to money and reputation loss for a company. Monitoring helps fixing and sometimes preventing unexpected behavior like failures, slow response times, errors etc.

Health monitoring tools are a good way to keep track of system performance, identify causes of crashes or downtime, monitor behavior, availability and load.

Some health monitoring tools already include logging management and error tracking, as well as alerts and general performance monitoring.

Here are some basic recommendation on what can be monitored:

- Connectivity – Verify if user can successfully send a request to the API endpoint and get a response with expected HTTP status code. This will confirm if the API endpoint is up and running. This can be achieved by creating some kind of 'heath check' endpoint.
- Performance – Make sure the response time of the API is within acceptable limits. Long response times cause bad user experience.
- Error rate – errors immediately affect your customers, you need to know when errors happen right away and fix them.
- CPU and Memory usage – spikes in CPU and Memory usage can indicate that there are problems in your system, for example bad optimized code, unwanted process running, memory leaks etc. This can result in loss of money for your organization, especially when cloud providers are used.
- Storage usage – servers run out of storage. Monitoring storage usage is essential to avoid data loss.

Choose health monitoring tools depending on your needs, here are some examples:

- [Sematext](https://sematext.com/), [AppSignal](https://appsignal.com/), [Prometheus](https://prometheus.io/), [Checkly](https://www.checklyhq.com/), [ClinicJS](https://clinicjs.org/)

Read more:

- [Essential Guide to API Monitoring: Basics Metrics & Choosing the Best Tools](https://sematext.com/blog/api-monitoring/)

## Folder and File Structure

So instead of using typical layered style when an entire application is divided into services, controllers etc, we divide everything by modules. Now, how to structure files inside those modules?

A lot of people tend to do the same thing as before: create one big service/controller for a module and keep all logic for module's use cases there, making those controllers and services hundreds of lines long, which is hard to navigate and makes merge conflicts a nightmare to manage. Or they create a folder for each file type, like `interfaces` or `services` folder and store all unrelated to each other interfaces/services in there. This is the same approach that makes navigation harder. Every time you need to change something, instead of having all related files in the same place, you have to jump folders to find where the related files are.

It would be more logical to separate every module by components and have all related files close together. For example, check out [create-user](src/modules/user/commands/create-user) folder. It has most of the files that it needs inside the same folder: a controller, service, command etc. Now if a use-case changes, most of the changes are usually made in a single component (folder), not everywhere across the module.

And shared files, like domain objects (entities/aggregates), repositories, shared dtos and interfaces etc are stored apart since those are reused by multiple use-cases. Domain layer is isolated, and use-cases which are essentially wrappers around business logic are treated as components. This approach makes navigation and maintaining easier. Check [user](src/modules/user) module for more examples.

This is called [The Common Closure Principle (CCP)](https://ericbackhage.net/clean-code/the-common-closure-principle/). Folder/file structure in this project uses this principle. Related files that usually change together (and are not used by anything else outside of that component) are stored close together, in a single use-case folder.

> The aim here should to be strategic and place classes that we, from experience, know often changes together into the same component.

Keep in mind that this project's folder/file structure is an example and might not work for everyone. Main recommendations here are:

- Separate you application into modules;
- Keep files that change together close to each other (_Common Closure Principle_);
- Group files by their behavior that changes together, not by a type of functionality that file provides;
- Keep files that are reused by multiple components apart;
- Respect boundaries in your code, keeping files together doesn't mean inner layers can import outer layers;
- Try to avoid a lot of nested folders;
- [Move files around until it feels right](https://dev.to/dance2die/move-files-around-until-it-feels-right-2lek).

There are different approaches to file/folder structuring, like explicitly separating each layer into a corresponding folder. This defines boundaries more clearly but is harder to navigate. Choose what suits better for the project/personal preference.

Examples:

- [Commands](src/modules/user/commands) folder contains all state changing use cases and each use case inside it contains most of the things that it needs: controller, service, dto, command etc.
- [Queries](src/modules/user/queries) folder is structured in the same way as commands but contains data retrieval use cases.

Read more:

- [Out with the Onion, in with Vertical Slices](https://medium.com/@jacobcunningham/out-with-the-onion-in-with-vertical-slices-c3edfdafe118)
- [Vertical Slice Architecture](https://jimmybogard.com/vertical-slice-architecture/)

## File names

Consider giving a descriptive type names to files after a dot "`.`", like `*.service.ts` or `*.entity.ts`. This makes it easier to differentiate what files does what and makes it easier to find those files using [fuzzy search](https://en.wikipedia.org/wiki/Approximate_string_matching) (`CTRL+P` for Windows/Linux and `⌘+P` for MacOS in VSCode to try it out).

Read more:

- [Angular Style Guides: Separate file names with dots and dashes](https://angular.io/guide/styleguide#separate-file-names-with-dots-and-dashes).

## Static Code Analysis

> Static code analysis is a method of debugging by examining source code before a program is run.

For JavasScript and TypeScript, [Eslint](https://www.npmjs.com/package/eslint) with [typescript-eslint plugin](https://www.npmjs.com/package/@typescript-eslint/eslint-plugin) and some rules (like [airbnb](https://www.npmjs.com/package/eslint-config-airbnb) / [airbnb-typescript](https://www.npmjs.com/package/eslint-config-airbnb-typescript)) can be a great tool to enforce writing better code.

Try to make linter rules reasonably strict, this will help greatly to avoid "shooting yourself in a foot". Strict linter rules can prevent bugs and even serious security holes ([eslint-plugin-security](https://www.npmjs.com/package/eslint-plugin-security)).

> **Adopt programming habits that constrain you, to help you to limit mistakes**.

For example:

Using _explicit_ `any` type is a bad practice. Consider disallowing it (and other things that may cause problems):

```javascript
// .eslintrc.js file
  rules: {
    '@typescript-eslint/no-explicit-any': 'error',
    // ...
  }
```

Also, enabling strict mode in `tsconfig.json` is recommended, this will disallow things like _implicit_ `any` types:

```json
  "compilerOptions": {
    "strict": true,
    // ...
  }
```

Example file: [.eslintrc.js](.eslintrc.js)

[Code Spell Checker](https://marketplace.visualstudio.com/items?itemName=streetsidesoftware.code-spell-checker) may be a good addition to eslint.

Read more:

- [What Is Static Analysis?](https://www.perforce.com/blog/sca/what-static-analysis)
- [Controlling Type Checking Strictness in TypeScript](https://www.carlrippon.com/controlling-type-checking-strictness-in-typescript/)

## Code formatting

The way code looks adds to our understanding of it. Good style makes reading code a pleasurable and consistent experience.

Consider using code formatters like [Prettier](https://www.npmjs.com/package/prettier) to maintain same code styles in the project.

Read more:

- [Why Coding Style Matters](https://www.smashingmagazine.com/2012/10/why-coding-style-matters/)

## Documentation

Here are some useful tips to help users/other developers to use your program.

### Document APIs

Use [OpenAPI](https://swagger.io/specification/) (Swagger) or [GraphQL](https://graphql.org/) specifications. Document in details every endpoint. Add description and examples of every request, response, properties and exceptions that endpoints may return or receive as body/parameters. This will help greatly to other developers and users of your API.

Example files:

- [user.response.dto.ts](src/modules/user/dtos/user.response.dto.ts) - notice `@ApiProperty()` decorators. This is [NestJS Swagger](https://docs.nestjs.com/openapi/types-and-parameters) module.
- [create-user.http.controller.ts](src/modules/user/commands/create-user/create-user.http.controller.ts) - notice `@ApiOperation()` and `@ApiResponse()` decorators.

Read more:

- [Documenting a NodeJS REST API with OpenApi 3/Swagger](https://medium.com/wolox/documenting-a-nodejs-rest-api-with-openapi-3-swagger-5deee9f50420)
- [Best Practices in API Documentation](https://swagger.io/blog/api-documentation/best-practices-in-api-documentation/)

### Add Readme

Create a simple readme file in a git repository that describes basic app functionality, available CLI commands, how to setup a new project etc.

### Try to make your code readable

Code can be self-documenting to some degree. One useful trick is to separate complex code to smaller chunks with a descriptive name. For example:

- Separating a big function into a bunch of small ones with descriptive names, each with a single responsibility;
- Moving in-line primitives or hard to read conditionals into a variable with a descriptive name.

This makes code easier to understand and maintain.

Read more:

- [Tips for Writing Self-Documenting Code](https://itnext.io/tips-for-writing-self-documenting-code-e54a15e9de2?gi=424f36cc1604)

### Avoid useless comments

Writing readable code, using descriptive function/method/variable names and creating tests can document your code well enough. Try to avoid comments when possible and try to make your code legible and tested instead.

Use comments only when it's really needed. Commenting may be a code smell in some cases, like when code gets changed but a developer forgets to update a comment (comments should be maintained, too).

> Code never lies, comments sometimes do.

Use comments only in some special cases, like when writing an counter-intuitive "hack" or performance optimization which is hard to read.

For documenting public APIs use code annotations (like [JSDoc](https://en.wikipedia.org/wiki/JSDoc)) instead of comments, this works nicely with code editor [intellisense](https://code.visualstudio.com/docs/editor/intellisense).

Read more:

- [Code Comment Is A Smell](https://fagnerbrack.medium.com/code-comment-is-a-smell-4e8d78b0415b)
- [// No comments](https://medium.com/swlh/stop-adding-comments-to-your-code-80a3575519ad)

### Prefer typed languages

Types give useful semantic information to a developer and can be useful for documenting code, so prefer static typed languages to dynamic typed (untyped) languages for larger projects (for example by using TypeScript over JavaScript).

**Note**: For smaller projects/scripts/jobs static typing may not be needed.

## Make application easy to setup

There are a lot of projects out there which take effort to configure after downloading it. Everything has to be set up manually: database, all configs etc. If new developer joins the team he has to waste a lot of time just to make application work.

This is a bad practice and should be avoided. Setting up project after downloading it should be as easy as launching one or few commands in terminal. Consider adding scripts to do this automatically:

- [package.json scripts](https://krishankantsinghal.medium.com/scripting-inside-package-json-4b06bea74c0e)
- [docker-compose file](https://docs.docker.com/compose/)
- [Makefile](https://opensource.com/article/18/8/what-how-makefile)
- Database seeding and migrations (described below)
- or any other tools.

Example files:

- [package.json](package.json) - notice all added scripts for launching tests, migrations, seeding, docker environment etc.
- [docker-compose.yml](docker/docker-compose.yml) - after configuring everything in a docker-compose file, running a database and a db admin panel (and any other additional tools) can be done using only one command. This way there is no need to install and configure a database separately.

## Seeds

To avoid manually creating data in the database, seeding is a great solution to populate database with data for development and testing purposes (e2e testing). [Wiki description](https://en.wikipedia.org/wiki/Database_seeding).

This project uses [typeorm-seeding](https://www.npmjs.com/package/typeorm-seeding#-using-entity-factory) package.

Example file: [user.seeds.ts](src/modules/user/database/seeding/user.seeds.ts)

## Migrations

Migrations are used for database table/schema changes:

> Database migration refers to the management of incremental, reversible changes and version control to relational database schemas. A schema migration is performed on a database whenever it is necessary to update or revert that database's schema to some newer or older version.

Source: [Wiki](https://en.wikipedia.org/wiki/Schema_migration)

Migrations should be generated every time database table schema is changed. When pushed to production it can be launched automatically.

**BE CAREFUL** not to drop some columns/tables that contain data by accident. Perform data migrations before table schema migrations and always backup database before doing anything.

This project uses [Typeorm Migrations](https://github.com/typeorm/typeorm/blob/master/docs/migrations.md) which automatically generates sql table schema migrations like this:

Example file: [1611765824842-CreateTables.ts](src/infrastructure/database/migrations/1611765824842-CreateTables.ts)

Seeds and migrations belong to Infrastructure layer.

## Rate Limiting

By default there is no limit on how many request users can make to your API. This may lead to problems, like [DoS](https://en.wikipedia.org/wiki/Denial-of-service_attack) or brute force attacks, performance issues like high response time etc.

To solve this, implementing [Rate Limiting](https://en.wikipedia.org/wiki/Rate_limiting) is essential for any API.

- In NodeJS world, [express-rate-limit](https://www.npmjs.com/package/express-rate-limit) is an option for simple APIs.
- Another alternative is [NGINX Rate Limiting](https://www.nginx.com/blog/rate-limiting-nginx/).
- [Kong](https://konghq.com/kong/) has [rate limiting plugin](https://docs.konghq.com/hub/kong-inc/rate-limiting/).

Read more:

- [Everything You Need To Know About API Rate Limiting](https://nordicapis.com/everything-you-need-to-know-about-api-rate-limiting/)
- [Rate-limiting strategies and techniques](https://cloud.google.com/solutions/rate-limiting-strategies-techniques)
- [How to Design a Scalable Rate Limiting Algorithm](https://konghq.com/blog/how-to-design-a-scalable-rate-limiting-algorithm/)

## Code Generation

Code generation can be important when using complex architectures to avoid typing boilerplate code manually.

[Hygen](https://www.npmjs.com/package/hygen) is a great example.
This tool can generate building blocks (or entire modules) by using custom templates. Templates can be designed to follow best practices and concepts based on Clean/Hexagonal Architecture, DDD, SOLID etc.

Main advantages of automatic code generation are:

- Avoid manual typing or copy-pasting of boilerplate code.
- No hand-coding means less errors and faster implementations. Simple CRUD module can be generated and used right away in seconds without any manual code writing.
- Using auto-generated code templates ensures that everyone in the team uses the same folder/file structures, name conventions, architectural and code styles.

**Note**:

- To really understand and work with generated templates you need to understand what is being generated and why, so full understanding of an architecture and patterns used is required.

## Custom utility types

Consider creating a bunch of shared custom utility types for different situations.

Some examples can be found in [types](src/libs/types) folder.

## Pre-push/pre-commit hooks

Consider launching tests/code formatting/linting every time you do `git push` or `git commit`. This prevents bad code getting in your repo. [Husky](https://www.npmjs.com/package/husky) is a great tool for that.

Read more:

- [Git Hooks](https://githooks.com/)

## Prevent massive inheritance chains

This can be achieved by making class `final`.

**Note**: in TypeScript, unlike other languages, there is no default way to make class `final`. But there is a way around it using a custom decorator.

Example file: [final.decorator.ts](src/libs/decorators/final.decorator.ts)

Read more:

- [When to declare classes final](https://ocramius.github.io/blog/when-to-declare-classes-final/)
- [Final classes by default, why?](https://matthiasnoback.nl/2018/09/final-classes-by-default-why/)
- [Prefer Composition Over Inheritance](https://medium.com/better-programming/prefer-composition-over-inheritance-1602d5149ea1)

## Conventional commits

Conventional commits add some useful prefixes to your commit messages, for example:

- `feat: added ability to delete user's profile`

This creates a common language that makes easier communicating the nature of changes to teammates and also may be useful for automatic package versioning and release notes generation.

Read more:

- [conventionalcommits.org](https://www.conventionalcommits.org/en/v1.0.0-beta.2/)
- [Semantic Commit Messages](https://gist.github.com/joshbuchea/6f47e86d2510bce28f8e7f42ae84c716)
- [Commitlint](https://github.com/conventional-changelog/commitlint)
- [Semantic release](https://github.com/semantic-release/semantic-release)

---

# Additional resources

## Articles

- [DDD, Hexagonal, Onion, Clean, CQRS, … How I put it all together](https://herbertograca.com/2017/11/16/explicit-architecture-01-ddd-hexagonal-onion-clean-cqrs-how-i-put-it-all-together)
- [Hexagonal Architecture](https://www.qwan.eu/2020/08/20/hexagonal-architecture.html)
- [Clean architecture series](https://medium.com/@pereiren/clean-architecture-series-part-1-f34ef6b04b62)
- [Clean architecture for the rest of us](https://pusher.com/tutorials/clean-architecture-introduction)
- [An illustrated guide to 12 Factor Apps](https://www.redhat.com/architect/12-factor-app)

## Github Repositories

- [Node.js Best Practices](https://github.com/goldbergyoni/nodebestpractices)
- [The System Design Primer](https://github.com/donnemartin/system-design-primer)

## Documentation Websites

- [The Twelve-Factor App](https://12factor.net/)
- [Refactoring guru - Catalog of Design Patterns](https://refactoring.guru/design-patterns/catalog)
- [Microsoft - Cloud Design Patterns](https://docs.microsoft.com/en-us/azure/architecture/patterns/index-patterns)

## Blogs

- [Vladimir Khorikov](https://enterprisecraftsmanship.com/)
- [Khalil Stemmler](https://khalilstemmler.com)
- [Kamil Grzybek](https://www.kamilgrzybek.com/)
- [Martin Fowler](https://martinfowler.com/)
- [Herberto Graca](https://herbertograca.com/)

## Videos

- [More Testable Code with the Hexagonal Architecture](https://youtu.be/ujb_O6myknY)
- [Playlist: Design Patterns Video Tutorial](https://youtube.com/playlist?list=PLF206E906175C7E07)
- [Playlist: Design Patterns in Object Oriented Programming](https://youtube.com/playlist?list=PLrhzvIcii6GNjpARdnO4ueTUAVR9eMBpc)
- [Herberto Graca - Making architecture explicit](https://www.youtube.com/watch?v=_yoZN9Sb3PM&feature=youtu.be)

## Books

- ["Domain-Driven Design: Tackling Complexity in the Heart of Software"](https://www.amazon.com/Domain-Driven-Design-Tackling-Complexity-Software/dp/0321125215) by Eric Evans
- ["Secure by Design"](https://www.manning.com/books/secure-by-design) by Dan Bergh Johnsson, Daniel Deogun, Daniel Sawano
- ["Implementing Domain-Driven Design"](https://www.amazon.com/Implementing-Domain-Driven-Design-Vaughn-Vernon/dp/0321834577) by Vaughn Vernon
- ["Clean Architecture: A Craftsman's Guide to Software Structure and Design"](https://www.amazon.com/Clean-Architecture-Craftsmans-Software-Structure/dp/0134494164/ref=sr_1_1?dchild=1&keywords=clean+architecture&qid=1605343702&s=books&sr=1-1) by Robert Martin
- [Designing Data-Intensive Applications: The Big Ideas Behind Reliable, Scalable, and Maintainable Systems](https://www.amazon.com/Designing-Data-Intensive-Applications-Reliable-Maintainable/dp/1449373321) by Martin Kleppmann<|MERGE_RESOLUTION|>--- conflicted
+++ resolved
@@ -959,59 +959,6 @@
 
 # Other recommendations and best practices
 
-<<<<<<< HEAD
-=======
-## Exceptions Handling
-
-Unlike Domain Errors, exceptions should be thrown when something unexpected happens. Like when a process is out of memory or a database connection lost. In our case we also throw an Exception when Domain Objects are created with incorrect parameters, since we know our input is validated before it even reaches Domain so when validation of a domain object fails it is an exceptional situation.
-
-### Exception types
-
-Consider extending `Error` object to make custom generic exception types for different situations. For example: `ArgumentInvalidException`, `ValidationException` etc. This is especially relevant in NodeJS world since there is no exceptions for different situations by default.
-
-Keep in mind that application's `core` shouldn't throw HTTP exceptions or statuses since it shouldn't know in what context it is used, since it can be used by anything: HTTP controller, Microservice event handler, Command Line Interface etc. A better approach is to create custom error classes with appropriate error codes.
-
-When used in HTTP context, for returning proper status code back to user an `instanceof` or a `switch/case` check against the custom code can be performed in exception interceptor or in a controller and appropriate HTTP exception can be returned depending on exception type/code.
-
-Exception interceptor example: [exception.interceptor.ts](src/infrastructure/interceptors/exception.interceptor.ts) - notice how custom exceptions are converted to nest.js exceptions.
-
-Adding a `code` string with a custom status code for every exception is a good practice, since when that exception is transferred to another process `instanceof` check cannot be performed anymore so a `code` string is used instead. `code` enum types can be stored in a separate file so they can be shared and reused on a receiving side: [exception.codes.ts](src/libs/exceptions/exception.codes.ts).
-
-When using microservices, exception codes can be packed into a library or a sub-module and reused in each microservice for consistency.
-
-### Differentiate between programmer errors and operational errors
-
-Application should be protected not only from operational errors (like incorrect user input), but from a programmer errors as well by throwing exceptions when something is not used as intended.
-
-For example:
-
-- Operational errors can happen when validation error is thrown by validating user input, it means that input body is incorrect and a `400 Bad Request` exception should be returned to the user with details of what fields are incorrect ([notification pattern](https://martinfowler.com/eaaDev/Notification.html)). In this case user can fix the input body and retry the request.
-- On the other hand, programmer error means something unexpected occurs in the program. For example, when exception happens on a new domain object creation, sometimes it can mean that a class is not used as intended and some rule is violated, for example a programmer did a mistake by creating an object with incorrect parameters, or value got mutated at some point and is no longer valid. In this case user cannot do anything to fix this, only a programmer can, so it may be more appropriate to throw a different type of exception that should be logged and then returned to the user as `500 Internal Server Error`, in this case without adding much additional details to the response since it may cause a leak of some sensitive data.
-
-### Error metadata
-
-Consider adding optional `metadata` object to exceptions (if language doesn't support anything similar by default) and pass some useful technical information about the exception when throwing. This will make debugging easier.
-
-**Important to keep in mind**: never log or add to `metadata` any sensitive information (like passwords, emails, phone or credit card numbers etc) since this information may leak into log files, and if log files are not protected properly this information can leak or be seen by developers who have access to log files. Aim adding only technical information to your logs.
-
-### Other recommendations
-
-- If translations of error messages to other languages is needed, consider storing those error messages in a separate object/class rather than inline string literals. This will make it easier to implement localization by adding conditional getters. Also, it is usually better to store all localization in a single place, for example, having a single file/folder for all messages that need translation, and then import them where needed. It is easier to add new translations when all of your messages are in one place rather then scattered across the app.
-- You can use "Problem Details for HTTP APIs" standard for returned exceptions, described in [RFC 7807](https://datatracker.ietf.org/doc/html/rfc7807). Read more about this standard: [REST API Error Handling - Problem Details Response](https://blog.restcase.com/rest-api-error-handling-problem-details-response/)
-- By default in NodeJS Error objects are not serialized properly when sending plain objects to external processes. Consider creating a `toJSON()` method so it can be easily sent to other processes as a plain object. (see example in [exception.base.ts](src/libs/exceptions/exception.base.ts)). But keep in mind not to return a stack trace when in production.
-
-Example files:
-
-- [exception.base.ts](src/libs/exceptions/exception.base.ts) - Exception abstract base class
-- [argument-invalid.exception.ts](src/libs/exceptions/argument-invalid.exception.ts) - Generic exception class example
-- Check [exceptions](src/libs/exceptions) folder to see more examples (some of them are exceptions from other languages like C# or Java)
-
-Read more:
-
-- [Better error handling in JavaScript](https://iaincollins.medium.com/error-handling-in-javascript-a6172ccdf9af)
-- ["Secure by design" Chapter 9: Handling failures securely](https://livebook.manning.com/book/secure-by-design/chapter-9/)
-
->>>>>>> 0e551e5d
 ## Testing
 
 Software Testing helps catching bugs early. Properly tested software product ensures reliability, security and high performance which further results in time saving, cost effectiveness and customer satisfaction.
